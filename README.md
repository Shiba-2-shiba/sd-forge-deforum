
[![Deforum Stable Diffusion](https://colab.research.google.com/assets/colab-badge.svg)](https://colab.research.google.com/github/deforum/stable-diffusion/blob/main/Deforum_Stable_Diffusion.ipynb)
![visitors](https://visitor-badge.glitch.me/badge?page_id=deforum_sd_repo)


# Stable Diffusion
*Stable Diffusion was made possible thanks to a collaboration with [Stability AI](https://stability.ai/) and [Runway](https://runwayml.com/) and builds upon our previous work:*

[**High-Resolution Image Synthesis with Latent Diffusion Models**](https://ommer-lab.com/research/latent-diffusion-models/)<br/>
[Robin Rombach](https://github.com/rromb)\*,
[Andreas Blattmann](https://github.com/ablattmann)\*,
[Dominik Lorenz](https://github.com/qp-qp)\,
[Patrick Esser](https://github.com/pesser),
[Björn Ommer](https://hci.iwr.uni-heidelberg.de/Staff/bommer)<br/>
_[CVPR '22 Oral](https://openaccess.thecvf.com/content/CVPR2022/html/Rombach_High-Resolution_Image_Synthesis_With_Latent_Diffusion_Models_CVPR_2022_paper.html) |
[GitHub](https://github.com/CompVis/latent-diffusion) | [arXiv](https://arxiv.org/abs/2112.10752) | [Project page](https://ommer-lab.com/research/latent-diffusion-models/)_

![txt2img-stable2](assets/stable-samples/txt2img/merged-0006.png)
[Stable Diffusion](#stable-diffusion-v1) is a latent text-to-image diffusion
model.
Thanks to a generous compute donation from [Stability AI](https://stability.ai/) and support from [LAION](https://laion.ai/), we were able to train a Latent Diffusion Model on 512x512 images from a subset of the [LAION-5B](https://laion.ai/blog/laion-5b/) database. 
Similar to Google's [Imagen](https://arxiv.org/abs/2205.11487), 
this model uses a frozen CLIP ViT-L/14 text encoder to condition the model on text prompts.
With its 860M UNet and 123M text encoder, the model is relatively lightweight and runs on a GPU with at least 10GB VRAM.
See [this section](#stable-diffusion-v1) below and the [model card](https://huggingface.co/CompVis/stable-diffusion).

  
## Requirements
A suitable [conda](https://conda.io/) environment named `ldm` can be created
and activated with:

```
conda env create -f environment.yaml
conda activate ldm
```

You can also update an existing [latent diffusion](https://github.com/CompVis/latent-diffusion) environment by running

```
conda install pytorch torchvision -c pytorch
pip install transformers==4.19.2 diffusers invisible-watermark
pip install -e .
``` 


## Stable Diffusion v1

Stable Diffusion v1 refers to a specific configuration of the model
architecture that uses a downsampling-factor 8 autoencoder with an 860M UNet
and CLIP ViT-L/14 text encoder for the diffusion model. The model was pretrained on 256x256 images and 
then finetuned on 512x512 images.

*Note: Stable Diffusion v1 is a general text-to-image diffusion model and therefore mirrors biases and (mis-)conceptions that are present
in its training data. 
Details on the training procedure and data, as well as the intended use of the model can be found in the corresponding [model card](Stable_Diffusion_v1_Model_Card.md).*
<<<<<<< HEAD

The weights are available via [the CompVis organization at Hugging Face](https://huggingface.co/CompVis) under [a license which contains specific use-based restrictions to prevent misuse and harm as informed by the model card, but otherwise remains permissive](LICENSE). While commercial use is permitted under the terms of the license, **we do not recommend using the provided weights for services or products without additional safety mechanisms and considerations**, since there are [known limitations and biases](Stable_Diffusion_v1_Model_Card.md#limitations-and-bias) of the weights, and research on safe and ethical deployment of general text-to-image models is an ongoing effort. **The weights are research artifacts and should be treated as such.**

=======

The weights are available via [the CompVis organization at Hugging Face](https://huggingface.co/CompVis) under [a license which contains specific use-based restrictions to prevent misuse and harm as informed by the model card, but otherwise remains permissive](LICENSE). While commercial use is permitted under the terms of the license, **we do not recommend using the provided weights for services or products without additional safety mechanisms and considerations**, since there are [known limitations and biases](Stable_Diffusion_v1_Model_Card.md#limitations-and-bias) of the weights, and research on safe and ethical deployment of general text-to-image models is an ongoing effort. **The weights are research artifacts and should be treated as such.**

>>>>>>> 9e55abb0
[The CreativeML OpenRAIL M license](LICENSE) is an [Open RAIL M license](https://www.licenses.ai/blog/2022/8/18/naming-convention-of-responsible-ai-licenses), adapted from the work that [BigScience](https://bigscience.huggingface.co/) and [the RAIL Initiative](https://www.licenses.ai/) are jointly carrying in the area of responsible AI licensing. See also [the article about the BLOOM Open RAIL license](https://bigscience.huggingface.co/blog/the-bigscience-rail-license) on which our license is based.

### Weights

We currently provide the following checkpoints:

- `sd-v1-1.ckpt`: 237k steps at resolution `256x256` on [laion2B-en](https://huggingface.co/datasets/laion/laion2B-en).
  194k steps at resolution `512x512` on [laion-high-resolution](https://huggingface.co/datasets/laion/laion-high-resolution) (170M examples from LAION-5B with resolution `>= 1024x1024`).
- `sd-v1-2.ckpt`: Resumed from `sd-v1-1.ckpt`.
  515k steps at resolution `512x512` on [laion-aesthetics v2 5+](https://laion.ai/blog/laion-aesthetics/) (a subset of laion2B-en with estimated aesthetics score `> 5.0`, and additionally
filtered to images with an original size `>= 512x512`, and an estimated watermark probability `< 0.5`. The watermark estimate is from the [LAION-5B](https://laion.ai/blog/laion-5b/) metadata, the aesthetics score is estimated using the [LAION-Aesthetics Predictor V2](https://github.com/christophschuhmann/improved-aesthetic-predictor)).
- `sd-v1-3.ckpt`: Resumed from `sd-v1-2.ckpt`. 195k steps at resolution `512x512` on "laion-aesthetics v2 5+" and 10\% dropping of the text-conditioning to improve [classifier-free guidance sampling](https://arxiv.org/abs/2207.12598).
- `sd-v1-4.ckpt`: Resumed from `sd-v1-2.ckpt`. 225k steps at resolution `512x512` on "laion-aesthetics v2 5+" and 10\% dropping of the text-conditioning to improve [classifier-free guidance sampling](https://arxiv.org/abs/2207.12598).

Evaluations with different classifier-free guidance scales (1.5, 2.0, 3.0, 4.0,
5.0, 6.0, 7.0, 8.0) and 50 PLMS sampling
steps show the relative improvements of the checkpoints:
![sd evaluation results](assets/v1-variants-scores.jpg)



### Text-to-Image with Stable Diffusion
![txt2img-stable2](assets/stable-samples/txt2img/merged-0005.png)
![txt2img-stable2](assets/stable-samples/txt2img/merged-0007.png)

Stable Diffusion is a latent diffusion model conditioned on the (non-pooled) text embeddings of a CLIP ViT-L/14 text encoder.
We provide a [reference script for sampling](#reference-sampling-script), but
there also exists a [diffusers integration](#diffusers-integration), which we
expect to see more active community development.
<<<<<<< HEAD

#### Reference Sampling Script

We provide a reference sampling script, which incorporates

- a [Safety Checker Module](https://github.com/CompVis/stable-diffusion/pull/36),
  to reduce the probability of explicit outputs,
- an [invisible watermarking](https://github.com/ShieldMnt/invisible-watermark)
  of the outputs, to help viewers [identify the images as machine-generated](scripts/tests/test_watermark.py).

=======

#### Reference Sampling Script

We provide a reference sampling script, which incorporates

- a [Safety Checker Module](https://github.com/CompVis/stable-diffusion/pull/36),
  to reduce the probability of explicit outputs,
- an [invisible watermarking](https://github.com/ShieldMnt/invisible-watermark)
  of the outputs, to help viewers [identify the images as machine-generated](scripts/tests/test_watermark.py).

>>>>>>> 9e55abb0
After [obtaining the `stable-diffusion-v1-*-original` weights](#weights), link them
```
mkdir -p models/ldm/stable-diffusion-v1/
ln -s <path/to/model.ckpt> models/ldm/stable-diffusion-v1/model.ckpt 
```
and sample with
```
python scripts/txt2img.py --prompt "a photograph of an astronaut riding a horse" --plms 
```

By default, this uses a guidance scale of `--scale 7.5`, [Katherine Crowson's implementation](https://github.com/CompVis/latent-diffusion/pull/51) of the [PLMS](https://arxiv.org/abs/2202.09778) sampler, 
and renders images of size 512x512 (which it was trained on) in 50 steps. All supported arguments are listed below (type `python scripts/txt2img.py --help`).


```commandline
usage: txt2img.py [-h] [--prompt [PROMPT]] [--outdir [OUTDIR]] [--skip_grid] [--skip_save] [--ddim_steps DDIM_STEPS] [--plms] [--laion400m] [--fixed_code] [--ddim_eta DDIM_ETA]
                  [--n_iter N_ITER] [--H H] [--W W] [--C C] [--f F] [--n_samples N_SAMPLES] [--n_rows N_ROWS] [--scale SCALE] [--from-file FROM_FILE] [--config CONFIG] [--ckpt CKPT]
                  [--seed SEED] [--precision {full,autocast}]

optional arguments:
  -h, --help            show this help message and exit
  --prompt [PROMPT]     the prompt to render
  --outdir [OUTDIR]     dir to write results to
  --skip_grid           do not save a grid, only individual samples. Helpful when evaluating lots of samples
  --skip_save           do not save individual samples. For speed measurements.
  --ddim_steps DDIM_STEPS
                        number of ddim sampling steps
  --plms                use plms sampling
  --laion400m           uses the LAION400M model
  --fixed_code          if enabled, uses the same starting code across samples
  --ddim_eta DDIM_ETA   ddim eta (eta=0.0 corresponds to deterministic sampling
  --n_iter N_ITER       sample this often
  --H H                 image height, in pixel space
  --W W                 image width, in pixel space
  --C C                 latent channels
  --f F                 downsampling factor
  --n_samples N_SAMPLES
                        how many samples to produce for each given prompt. A.k.a. batch size
  --n_rows N_ROWS       rows in the grid (default: n_samples)
  --scale SCALE         unconditional guidance scale: eps = eps(x, empty) + scale * (eps(x, cond) - eps(x, empty))
  --from-file FROM_FILE
                        if specified, load prompts from this file
  --config CONFIG       path to config which constructs model
  --ckpt CKPT           path to checkpoint of model
  --seed SEED           the seed (for reproducible sampling)
  --precision {full,autocast}
                        evaluate at this precision
```
Note: The inference config for all v1 versions is designed to be used with EMA-only checkpoints. 
For this reason `use_ema=False` is set in the configuration, otherwise the code will try to switch from
non-EMA to EMA weights. If you want to examine the effect of EMA vs no EMA, we provide "full" checkpoints
which contain both types of weights. For these, `use_ema=False` will load and use the non-EMA weights.


#### Diffusers Integration

A simple way to download and sample Stable Diffusion is by using the [diffusers library](https://github.com/huggingface/diffusers/tree/main#new--stable-diffusion-is-now-fully-compatible-with-diffusers):
```py
# make sure you're logged in with `huggingface-cli login`
from torch import autocast
from diffusers import StableDiffusionPipeline

pipe = StableDiffusionPipeline.from_pretrained(
	"CompVis/stable-diffusion-v1-4", 
	use_auth_token=True
).to("cuda")

prompt = "a photo of an astronaut riding a horse on mars"
with autocast("cuda"):
    image = pipe(prompt)["sample"][0]  
    
image.save("astronaut_rides_horse.png")
```


### Image Modification with Stable Diffusion

By using a diffusion-denoising mechanism as first proposed by [SDEdit](https://arxiv.org/abs/2108.01073), the model can be used for different 
tasks such as text-guided image-to-image translation and upscaling. Similar to the txt2img sampling script, 
we provide a script to perform image modification with Stable Diffusion.  

The following describes an example where a rough sketch made in [Pinta](https://www.pinta-project.com/) is converted into a detailed artwork.
```
python scripts/img2img.py --prompt "A fantasy landscape, trending on artstation" --init-img <path-to-img.jpg> --strength 0.8
```
Here, strength is a value between 0.0 and 1.0, that controls the amount of noise that is added to the input image. 
Values that approach 1.0 allow for lots of variations but will also produce images that are not semantically consistent with the input. See the following example.

**Input**

![sketch-in](assets/stable-samples/img2img/sketch-mountains-input.jpg)

**Outputs**

![out3](assets/stable-samples/img2img/mountains-3.png)
![out2](assets/stable-samples/img2img/mountains-2.png)

This procedure can, for example, also be used to upscale samples from the base model.


## Comments 

- Our codebase for the diffusion models builds heavily on [OpenAI's ADM codebase](https://github.com/openai/guided-diffusion)
and [https://github.com/lucidrains/denoising-diffusion-pytorch](https://github.com/lucidrains/denoising-diffusion-pytorch). 
Thanks for open-sourcing!

- The implementation of the transformer encoder is from [x-transformers](https://github.com/lucidrains/x-transformers) by [lucidrains](https://github.com/lucidrains?tab=repositories). 


## BibTeX

```
@misc{rombach2021highresolution,
      title={High-Resolution Image Synthesis with Latent Diffusion Models}, 
      author={Robin Rombach and Andreas Blattmann and Dominik Lorenz and Patrick Esser and Björn Ommer},
      year={2021},
      eprint={2112.10752},
      archivePrefix={arXiv},
      primaryClass={cs.CV}
}
```

<|MERGE_RESOLUTION|>--- conflicted
+++ resolved
@@ -53,15 +53,9 @@
 *Note: Stable Diffusion v1 is a general text-to-image diffusion model and therefore mirrors biases and (mis-)conceptions that are present
 in its training data. 
 Details on the training procedure and data, as well as the intended use of the model can be found in the corresponding [model card](Stable_Diffusion_v1_Model_Card.md).*
-<<<<<<< HEAD
 
 The weights are available via [the CompVis organization at Hugging Face](https://huggingface.co/CompVis) under [a license which contains specific use-based restrictions to prevent misuse and harm as informed by the model card, but otherwise remains permissive](LICENSE). While commercial use is permitted under the terms of the license, **we do not recommend using the provided weights for services or products without additional safety mechanisms and considerations**, since there are [known limitations and biases](Stable_Diffusion_v1_Model_Card.md#limitations-and-bias) of the weights, and research on safe and ethical deployment of general text-to-image models is an ongoing effort. **The weights are research artifacts and should be treated as such.**
 
-=======
-
-The weights are available via [the CompVis organization at Hugging Face](https://huggingface.co/CompVis) under [a license which contains specific use-based restrictions to prevent misuse and harm as informed by the model card, but otherwise remains permissive](LICENSE). While commercial use is permitted under the terms of the license, **we do not recommend using the provided weights for services or products without additional safety mechanisms and considerations**, since there are [known limitations and biases](Stable_Diffusion_v1_Model_Card.md#limitations-and-bias) of the weights, and research on safe and ethical deployment of general text-to-image models is an ongoing effort. **The weights are research artifacts and should be treated as such.**
-
->>>>>>> 9e55abb0
 [The CreativeML OpenRAIL M license](LICENSE) is an [Open RAIL M license](https://www.licenses.ai/blog/2022/8/18/naming-convention-of-responsible-ai-licenses), adapted from the work that [BigScience](https://bigscience.huggingface.co/) and [the RAIL Initiative](https://www.licenses.ai/) are jointly carrying in the area of responsible AI licensing. See also [the article about the BLOOM Open RAIL license](https://bigscience.huggingface.co/blog/the-bigscience-rail-license) on which our license is based.
 
 ### Weights
@@ -91,7 +85,6 @@
 We provide a [reference script for sampling](#reference-sampling-script), but
 there also exists a [diffusers integration](#diffusers-integration), which we
 expect to see more active community development.
-<<<<<<< HEAD
 
 #### Reference Sampling Script
 
@@ -102,18 +95,6 @@
 - an [invisible watermarking](https://github.com/ShieldMnt/invisible-watermark)
   of the outputs, to help viewers [identify the images as machine-generated](scripts/tests/test_watermark.py).
 
-=======
-
-#### Reference Sampling Script
-
-We provide a reference sampling script, which incorporates
-
-- a [Safety Checker Module](https://github.com/CompVis/stable-diffusion/pull/36),
-  to reduce the probability of explicit outputs,
-- an [invisible watermarking](https://github.com/ShieldMnt/invisible-watermark)
-  of the outputs, to help viewers [identify the images as machine-generated](scripts/tests/test_watermark.py).
-
->>>>>>> 9e55abb0
 After [obtaining the `stable-diffusion-v1-*-original` weights](#weights), link them
 ```
 mkdir -p models/ldm/stable-diffusion-v1/
