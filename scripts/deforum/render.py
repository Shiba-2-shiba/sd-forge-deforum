import os
import json
import random
from torchvision.utils import make_grid
from einops import rearrange
import pandas as pd
import cv2
import numpy as np
from PIL import Image
import pathlib
import torchvision.transforms as T
import logging

from .generate import generate, add_noise
from .prompt import sanitize
from .animation import DeformAnimKeys, sample_from_cv2, sample_to_cv2, anim_frame_warp_2d, anim_frame_warp_3d, vid2frames
from .parseq_adapter import ParseqAnimKeys
from .depth import DepthModel
from .colors import maintain_colors

# Webui
from modules.shared import opts, cmd_opts, state

def next_seed(args):
    if args.seed_behavior == 'iter':
        args.seed += 1
    elif args.seed_behavior == 'fixed':
        pass # always keep seed the same
    else:
        args.seed = random.randint(0, 2**32 - 1)
    return args.seed

def render_animation(args, anim_args, parseq_args, animation_prompts, root):
    # animations use key framed prompts
    args.prompts = animation_prompts

    # use parseq if manifest is provided
    use_parseq = parseq_args.parseq_manifest != None and parseq_args.parseq_manifest.strip()

    # expand key frame strings to values
    keys = DeformAnimKeys(anim_args) if not use_parseq else ParseqAnimKeys(parseq_args, anim_args)

    # resume animation
    start_frame = 0
    if anim_args.resume_from_timestring:
        for tmp in os.listdir(args.outdir):
            if tmp.split("_")[0] == anim_args.resume_timestring:
                start_frame += 1
        start_frame = start_frame - 1

    # create output folder for the batch
    os.makedirs(args.outdir, exist_ok=True)
    print(f"Saving animation frames to {args.outdir}")

    # save settings for the batch
    settings_filename = os.path.join(args.outdir, f"{args.timestring}_settings.txt")
    with open(settings_filename, "w+", encoding="utf-8") as f:
        s = {**dict(args.__dict__), **dict(anim_args.__dict__)}
        json.dump(s, f, ensure_ascii=False, indent=4)
        
    # resume from timestring
    if anim_args.resume_from_timestring:
        args.timestring = anim_args.resume_timestring

    # expand prompts out to per-frame
    if use_parseq:
        prompt_series = keys.prompts
    else:
        prompt_series = pd.Series([np.nan for a in range(anim_args.max_frames)])
        for i, prompt in animation_prompts.items():
            prompt_series[int(i)] = prompt
        prompt_series = prompt_series.ffill().bfill()

    # check for video inits
    using_vid_init = anim_args.animation_mode == 'Video Input'

    # load depth model for 3D
    predict_depths = (anim_args.animation_mode == '3D' and anim_args.use_depth_warping) or anim_args.save_depth_maps
    if predict_depths:
        depth_model = DepthModel(root.device)
        depth_model.load_midas(root.models_path)
        if anim_args.midas_weight < 1.0:
            depth_model.load_adabins(root.models_path)
    else:
        depth_model = None
        anim_args.save_depth_maps = False

    # state for interpolating between diffusion steps
    turbo_steps = 1 if using_vid_init else int(anim_args.diffusion_cadence)
    turbo_prev_image, turbo_prev_frame_idx = None, 0
    turbo_next_image, turbo_next_frame_idx = None, 0

    # resume animation
    prev_sample = None
    color_match_sample = None
    if anim_args.resume_from_timestring:
        last_frame = start_frame-1
        if turbo_steps > 1:
            last_frame -= last_frame%turbo_steps
        path = os.path.join(args.outdir,f"{args.timestring}_{last_frame:05}.png")
        img = cv2.imread(path)
        prev_sample = sample_from_cv2(img)
        if anim_args.color_coherence != 'None':
            color_match_sample = img
        if turbo_steps > 1:
            turbo_next_image, turbo_next_frame_idx = sample_to_cv2(prev_sample, type=np.float32), last_frame
            turbo_prev_image, turbo_prev_frame_idx = turbo_next_image, turbo_next_frame_idx
            start_frame = last_frame+turbo_steps

    args.n_samples = 1
    frame_idx = start_frame
    
    #Webui
    state.job_count = anim_args.max_frames
    
    while frame_idx < anim_args.max_frames:
        print(f"Rendering animation frame {frame_idx} of {anim_args.max_frames}")
        state.job = f"frame {frame_idx + 1}/{anim_args.max_frames}"
        state.job_no = frame_idx + 1
        
        #Webui
        if state.interrupted:
                break
        
        noise = keys.noise_schedule_series[frame_idx]
        strength = keys.strength_schedule_series[frame_idx]
        scale = keys.cfg_scale_schedule_series[frame_idx]
        contrast = keys.contrast_schedule_series[frame_idx]
        depth = None
        
        # emit in-between frames
        if turbo_steps > 1:
            tween_frame_start_idx = max(0, frame_idx-turbo_steps)
            for tween_frame_idx in range(tween_frame_start_idx, frame_idx):
                tween = float(tween_frame_idx - tween_frame_start_idx + 1) / float(frame_idx - tween_frame_start_idx)
                print(f"  creating in between frame {tween_frame_idx} tween:{tween:0.2f}")

                advance_prev = turbo_prev_image is not None and tween_frame_idx > turbo_prev_frame_idx
                advance_next = tween_frame_idx > turbo_next_frame_idx

                if depth_model is not None:
                    assert(turbo_next_image is not None)
                    depth = depth_model.predict(turbo_next_image, anim_args)

                if anim_args.animation_mode == '2D':
                    if advance_prev:
                        turbo_prev_image = anim_frame_warp_2d(turbo_prev_image, args, anim_args, keys, tween_frame_idx)
                    if advance_next:
                        turbo_next_image = anim_frame_warp_2d(turbo_next_image, args, anim_args, keys, tween_frame_idx)
                else: # '3D'
                    if advance_prev:
                        turbo_prev_image = anim_frame_warp_3d(root.device, turbo_prev_image, depth, anim_args, keys, tween_frame_idx)
                    if advance_next:
                        turbo_next_image = anim_frame_warp_3d(root.device, turbo_next_image, depth, anim_args, keys, tween_frame_idx)
                turbo_prev_frame_idx = turbo_next_frame_idx = tween_frame_idx

                if turbo_prev_image is not None and tween < 1.0:
                    img = turbo_prev_image*(1.0-tween) + turbo_next_image*tween
                else:
                    img = turbo_next_image

                filename = f"{args.timestring}_{tween_frame_idx:05}.png"
                cv2.imwrite(os.path.join(args.outdir, filename), img)
                if anim_args.save_depth_maps:
                    depth_model.save(os.path.join(args.outdir, f"{args.timestring}_depth_{tween_frame_idx:05}.png"), depth)
            if turbo_next_image is not None:
                prev_sample = sample_from_cv2(turbo_next_image)

        # apply transforms to previous frame
        if prev_sample is not None:
            if anim_args.animation_mode == '2D':
                prev_img = anim_frame_warp_2d(sample_to_cv2(prev_sample), args, anim_args, keys, frame_idx)
            else: # '3D'
                prev_img_cv2 = sample_to_cv2(prev_sample)
                depth = depth_model.predict(prev_img_cv2, anim_args) if depth_model else None
                prev_img = anim_frame_warp_3d(root.device, prev_img_cv2, depth, anim_args, keys, frame_idx)

            # apply color matching
            if anim_args.color_coherence != 'None':
                if color_match_sample is None:
                    color_match_sample = prev_img.copy()
                else:
                    prev_img = maintain_colors(prev_img, color_match_sample, anim_args.color_coherence)

            # apply scaling
            contrast_sample = prev_img * contrast
            # apply frame noising
            #MASKARGSEXPANSION : Left comment as to where to enter for noise addition masking 
            noised_sample = add_noise(sample_from_cv2(contrast_sample), noise)

            # use transformed previous frame as init for current
            args.use_init = True
            if root.half_precision:
                args.init_sample = noised_sample.half().to(root.device)
            else:
                args.init_sample = noised_sample.to(root.device)
            args.strength = max(0.0, min(1.0, strength))
        args.scale = scale

        # grab prompt for current frame
        args.prompt = prompt_series[frame_idx]
        
        if args.seed_behavior == 'schedule' or use_parseq:
            args.seed = int(keys.seed_schedule_series[frame_idx])

        if use_parseq:
            args.subseed = int(keys.subseed_series[frame_idx])
            args.subseed_strength = keys.subseed_strength_series[frame_idx]

        print(f"{args.prompt} {args.seed}")
        if not using_vid_init:
            print(f"Angle: {keys.angle_series[frame_idx]} Zoom: {keys.zoom_series[frame_idx]}")
            print(f"Tx: {keys.translation_x_series[frame_idx]} Ty: {keys.translation_y_series[frame_idx]} Tz: {keys.translation_z_series[frame_idx]}")
            print(f"Rx: {keys.rotation_3d_x_series[frame_idx]} Ry: {keys.rotation_3d_y_series[frame_idx]} Rz: {keys.rotation_3d_z_series[frame_idx]}")
            if anim_args.use_mask_video:
                mask_frame = os.path.join(args.outdir, 'maskframes', f"{frame_idx+1:05}.jpg")
                args.mask_file = mask_frame

        # grab init image for current frame
        if using_vid_init:
            init_frame = os.path.join(args.outdir, 'inputframes', f"{frame_idx+1:05}.jpg")            
            print(f"Using video init frame {init_frame}")
            args.init_image = init_frame
            if anim_args.use_mask_video:
                mask_frame = os.path.join(args.outdir, 'maskframes', f"{frame_idx+1:05}.jpg")
                args.mask_file = mask_frame

        # sample the diffusion model
        sample, image = generate(args, root, frame_idx, return_sample=True)
        if not using_vid_init:
            prev_sample = sample

        if turbo_steps > 1:
            turbo_prev_image, turbo_prev_frame_idx = turbo_next_image, turbo_next_frame_idx
            turbo_next_image, turbo_next_frame_idx = sample_to_cv2(sample, type=np.float32), frame_idx
            frame_idx += turbo_steps
        else:    
            filename = f"{args.timestring}_{frame_idx:05}.png"
            image.save(os.path.join(args.outdir, filename))
            if anim_args.save_depth_maps:
                if depth is None:
                    depth = depth_model.predict(sample_to_cv2(sample), anim_args)
                depth_model.save(os.path.join(args.outdir, f"{args.timestring}_depth_{frame_idx:05}.png"), depth)
            frame_idx += 1

        state.current_image = image

        args.seed = next_seed(args)

def render_input_video(args, anim_args, parseq_args, animation_prompts, root):
    # create a folder for the video input frames to live in
    video_in_frame_path = os.path.join(args.outdir, 'inputframes') 
    os.makedirs(video_in_frame_path, exist_ok=True)
    
    # save the video frames from input video
    print(f"Exporting Video Frames (1 every {anim_args.extract_nth_frame}) frames to {video_in_frame_path}...")
    vid2frames(anim_args.video_init_path, video_in_frame_path, anim_args.extract_nth_frame, anim_args.overwrite_extracted_frames)

    # determine max frames from length of input frames
    anim_args.max_frames = len([f for f in pathlib.Path(video_in_frame_path).glob('*.jpg')])
    args.use_init = True
    print(f"Loading {anim_args.max_frames} input frames from {video_in_frame_path} and saving video frames to {args.outdir}")

    if anim_args.use_mask_video:
        # create a folder for the mask video input frames to live in
        mask_in_frame_path = os.path.join(args.outdir, 'maskframes') 
        os.makedirs(mask_in_frame_path, exist_ok=True)

        # save the video frames from mask video
        print(f"Exporting Video Frames (1 every {anim_args.extract_nth_frame}) frames to {mask_in_frame_path}...")
        vid2frames(anim_args.video_mask_path, mask_in_frame_path, anim_args.extract_nth_frame, anim_args.overwrite_extracted_frames)
        args.use_mask = True
        args.overlay_mask = True

<<<<<<< HEAD
    render_animation(args, anim_args, parseq_args, animation_prompts, root)
=======
    render_animation(args, anim_args, animation_prompts, root)

# Modified a copy of the above to allow using masking video with out a init video.
def render_animation_with_video_mask(args, anim_args, animation_prompts, root):
    # create a folder for the video input frames to live in
    mask_in_frame_path = os.path.join(args.outdir, 'maskframes') 
    os.makedirs(mask_in_frame_path, exist_ok=True)

    # save the video frames from mask video
    print(f"Exporting Video Frames (1 every {anim_args.extract_nth_frame}) frames to {mask_in_frame_path}...")
    vid2frames(anim_args.video_mask_path, mask_in_frame_path, anim_args.extract_nth_frame, anim_args.overwrite_extracted_frames)
    args.use_mask = True
    #args.overlay_mask = True

    # determine max frames from length of input frames
    anim_args.max_frames = len([f for f in pathlib.Path(mask_in_frame_path).glob('*.jpg')])
    #args.use_init = True
    print(f"Loading {anim_args.max_frames} input frames from {mask_in_frame_path} and saving video frames to {args.outdir}")

    render_animation(args, anim_args, animation_prompts, root)
>>>>>>> a9c1a472
<|MERGE_RESOLUTION|>--- conflicted
+++ resolved
@@ -272,13 +272,11 @@
         args.use_mask = True
         args.overlay_mask = True
 
-<<<<<<< HEAD
+
     render_animation(args, anim_args, parseq_args, animation_prompts, root)
-=======
-    render_animation(args, anim_args, animation_prompts, root)
 
 # Modified a copy of the above to allow using masking video with out a init video.
-def render_animation_with_video_mask(args, anim_args, animation_prompts, root):
+def render_animation_with_video_mask(args, anim_args, parseq_args, animation_prompts, root):
     # create a folder for the video input frames to live in
     mask_in_frame_path = os.path.join(args.outdir, 'maskframes') 
     os.makedirs(mask_in_frame_path, exist_ok=True)
@@ -294,5 +292,4 @@
     #args.use_init = True
     print(f"Loading {anim_args.max_frames} input frames from {mask_in_frame_path} and saving video frames to {args.outdir}")
 
-    render_animation(args, anim_args, animation_prompts, root)
->>>>>>> a9c1a472
+    render_animation(args, anim_args, parseq_args, animation_prompts, root)