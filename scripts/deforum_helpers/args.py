from modules.shared import cmd_opts
from modules.processing import get_fixed_seed
import modules.shared as sh
import modules.paths as ph
import os
from pkg_resources import resource_filename

def Root():
    device = sh.device
    models_path = ph.models_path + '/Deforum'
    half_precision = not cmd_opts.no_half
    mask_preset_names = ['everywhere','init_mask','video_mask']
    p = None
    frames_cache = []
    initial_seed = None
    initial_info = None
    first_frame = None
    outpath_samples = ""
    animation_prompts = None
    color_corrections = None 
    return locals()

def DeforumAnimArgs():

    #@markdown ####**Animation:**
    animation_mode = '2D' #@param ['None', '2D', '3D', 'Video Input', 'Interpolation'] {type:'string'}
    max_frames = 120 #@param {type:"number"}
    border = 'replicate' #@param ['wrap', 'replicate'] {type:'string'}
    #@markdown ####**Motion Parameters:**
    angle = "0:(0)"#@param {type:"string"}
    zoom = "0:(1.02+0.02*sin(2*3.14*t/20))"#@param {type:"string"}
    translation_x = "0:(0)"#@param {type:"string"}
    translation_y = "0:(0)"#@param {type:"string"}
    translation_z = "0:(10)"#@param {type:"string"}
    rotation_3d_x = "0:(0)"#@param {type:"string"}
    rotation_3d_y = "0:(0)"#@param {type:"string"}
    rotation_3d_z = "0:(0)"#@param {type:"string"}
    flip_2d_perspective = False #@param {type:"boolean"}
    perspective_flip_theta = "0:(0)"#@param {type:"string"}
    perspective_flip_phi = "0:(t%15)"#@param {type:"string"}
    perspective_flip_gamma = "0:(0)"#@param {type:"string"}
    perspective_flip_fv = "0:(53)"#@param {type:"string"}
    noise_schedule = "0: (0.08)"#@param {type:"string"}
    strength_schedule = "0: (0.6)"#@param {type:"string"}
    contrast_schedule = "0: (1.0)"#@param {type:"string"}
    cfg_scale_schedule = "0: (7)"
    enable_steps_scheduling = False#@param {type:"boolean"}
    steps_schedule = "0: (25)"#@param {type:"string"}
    fov_schedule = "0: (70)"
    near_schedule = "0: (200)"
    far_schedule = "0: (10000)"
    seed_schedule = "0: (t%4294967293)"
    
    # Sampler Scheduling
    enable_sampler_scheduling = False #@param {type:"boolean"}
    sampler_schedule = '0: ("Euler a")'

    # Composable mask scheduling
    use_noise_mask = False
    mask_schedule = '0: ("!({everywhere}^({init_mask}|{video_mask}) ) ")'
    noise_mask_schedule = '0: ("!({everywhere}^({init_mask}|{video_mask}) ) ")'
    # Checkpoint Scheduling
    enable_checkpoint_scheduling = False#@param {type:"boolean"}
    checkpoint_schedule = '0: ("model1.ckpt"), 100: ("model2.ckpt")'

    # Anti-blur
    kernel_schedule = "0: (5)"
    sigma_schedule = "0: (1.0)"
    amount_schedule = "0: (0.1)"
    threshold_schedule = "0: (0.0)"
    # Hybrid video
    hybrid_comp_alpha_schedule = "0:(1)" #@param {type:"string"}
    hybrid_comp_mask_blend_alpha_schedule = "0:(0.5)" #@param {type:"string"}
    hybrid_comp_mask_contrast_schedule = "0:(1)" #@param {type:"string"}
    hybrid_comp_mask_auto_contrast_cutoff_high_schedule =  "0:(100)" #@param {type:"string"}
    hybrid_comp_mask_auto_contrast_cutoff_low_schedule =  "0:(0)" #@param {type:"string"}

    #@markdown ####**Coherence:**
    histogram_matching = False #@param {type:"boolean"}
    color_coherence = 'Match Frame 0 LAB' #@param ['None', 'Match Frame 0 HSV', 'Match Frame 0 LAB', 'Match Frame 0 RGB', 'Video Input'] {type:'string'}
    color_coherence_video_every_N_frames = 1 #@param {type:"integer"}
    diffusion_cadence = '1' #@param ['1','2','3','4','5','6','7','8'] {type:'string'}

    #@markdown ####**Noise settings:**
    noise_type = 'perlin' #@param ['uniform', 'perlin'] {type:'string'}
    # Perlin params
    perlin_w = 8 #@param {type:"number"}
    perlin_h = 8 #@param {type:"number"}
    perlin_octaves = 4 #@param {type:"number"}
    perlin_persistence = 0.5 #@param {type:"number"}

    #@markdown ####**3D Depth Warping:**
    use_depth_warping = True #@param {type:"boolean"}
    midas_weight = 0.3 #@param {type:"number"}

    padding_mode = 'border'#@param ['border', 'reflection', 'zeros'] {type:'string'}
    sampling_mode = 'bicubic'#@param ['bicubic', 'bilinear', 'nearest'] {type:'string'}
    save_depth_maps = False #@param {type:"boolean"}

    #@markdown ####**Video Input:**
    video_init_path ='/content/video_in.mp4'#@param {type:"string"}
    extract_nth_frame = 1#@param {type:"number"}
    extract_from_frame = 0 #@param {type:"number"}
    extract_to_frame = -1 #@param {type:"number"} minus 1 for unlimited frames
    overwrite_extracted_frames = True #@param {type:"boolean"}
    use_mask_video = False #@param {type:"boolean"}
    video_mask_path ='/content/video_in.mp4'#@param {type:"string"}

    #@markdown ####**Hybrid Video for 2D/3D Animation Mode:**
    hybrid_generate_inputframes = False #@param {type:"boolean"}
    hybrid_generate_human_masks = "None" #@param ['None','PNGs','Video', 'Both']
    hybrid_use_first_frame_as_init_image = True #@param {type:"boolean"}
    hybrid_motion = "None" #@param ['None','Optical Flow','Perspective','Affine']
    hybrid_flow_method = "Farneback" #@param ['Farneback','DenseRLOF','SF']
    hybrid_composite = False #@param {type:"boolean"}
    hybrid_comp_mask_type = "None" #@param ['None', 'Depth', 'Video Depth', 'Blend', 'Difference']
    hybrid_comp_mask_inverse = False #@param {type:"boolean"}
    hybrid_comp_mask_equalize = "None" #@param  ['None','Before','After','Both']
    hybrid_comp_mask_auto_contrast = False #@param {type:"boolean"}
    hybrid_comp_save_extra_frames = False #@param {type:"boolean"}

    #@markdown ####**Resume Animation:**
    resume_from_timestring = False #@param {type:"boolean"}
    resume_timestring = "20220829210106" #@param {type:"string"}

    return locals()

# def DeforumPrompts():
    # return
    
def DeforumAnimPrompts():
    return r"""{
    "0": "(scenic countryside:1.0), (cherry:`where(cos(6.28*t/10)>0, 1.8*cos(6.28*t/10), 0.001)`), (strawberry:`where(cos(6.28*t/10)<0, -1.8*cos(6.28*t/10), 0.001)`), snow, detailed painting by greg rutkowski --neg (cherry:`where(cos(6.28*t/10)<0, -1.8*cos(6.28*t/10), 0.001)`), (strawberry:`where(cos(6.28*t/10)>0, 1.8*cos(6.28*t/10), 0.001)`)",
    "60": "a beautiful (((banana))), trending on Artstation",
    "80": "a beautiful coconut --neg photo, realistic",
    "100": "a beautiful durian, trending on Artstation"
    }
    """

def DeforumArgs():
    #@markdown **Image Settings**
    W = 512 #@param
    H = 512 #@param
    W, H = map(lambda x: x - x % 64, (W, H))  # resize to integer multiple of 64

    #@markdonw **Webui stuff**
    tiling = False
    firstphase_width = 0
    firstphase_height = 0
    seed_enable_extras = False
    subseed = -1
    subseed_strength = 0
    seed_resize_from_w = 0
    seed_resize_from_h = 0
    
    #@markdown **Sampling Settings**
    seed = -1 #@param
    sampler = 'klms' #@param ["klms","dpm2","dpm2_ancestral","heun","euler","euler_ancestral","plms", "ddim"]
    steps = 21 #@param
    scale = 7 #@param
    ddim_eta = 0.0 #@param
    dynamic_threshold = None
    static_threshold = None

    #@markdown **Save & Display Settings**
    save_samples = True #@param {type:"boolean"}
    save_settings = True #@param {type:"boolean"}
    display_samples = True #@param {type:"boolean"}
    save_sample_per_step = False #@param {type:"boolean"}
    show_sample_per_step = False #@param {type:"boolean"}

    #@markdown **Prompt Settings**
    prompt_weighting = False #@param {type:"boolean"}
    normalize_prompt_weights = True #@param {type:"boolean"}
    log_weighted_subprompts = False #@param {type:"boolean"}

    #@markdown **Batch Settings**
    n_batch = 1 #@param
    batch_name = "Deforum" #@param {type:"string"}
    filename_format = "{timestring}_{index}_{prompt}.png" #@param ["{timestring}_{index}_{seed}.png","{timestring}_{index}_{prompt}.png"]
    seed_behavior = "iter" #@param ["iter","fixed","random","ladder","alternate","schedule"]
    seed_iter_N = 1 #@param {type:'integer'}
    # make_grid = False #@param {type:"boolean"}
    # grid_rows = 2 #@param 
    outdir = ""#get_output_folder(output_path, batch_name)

    #@markdown **Init Settings**
    use_init = False #@param {type:"boolean"}
    strength = 0.0 #@param {type:"number"}
    strength_0_no_init = True # Set the strength to 0 automatically when no init image is used
    init_image = "https://user-images.githubusercontent.com/14872007/195867706-d067cdc6-28cd-450b-a61e-55e25bc67010.png" #@param {type:"string"}
    # Whiter areas of the mask are areas that change more
    use_mask = False #@param {type:"boolean"}
    use_alpha_as_mask = False # use the alpha channel of the init image as the mask
    mask_file = "https://www.filterforge.com/wiki/images/archive/b/b7/20080927223728%21Polygonal_gradient_thumb.jpg" #@param {type:"string"}
    invert_mask = False #@param {type:"boolean"}
    # Adjust mask image, 1.0 is no adjustment. Should be positive numbers.
    mask_contrast_adjust = 1.0  #@param {type:"number"}
    mask_brightness_adjust = 1.0  #@param {type:"number"}
    # Overlay the masked image at the end of the generation so it does not get degraded by encoding and decoding
    overlay_mask = True  # {type:"boolean"}
    # Blur edges of final overlay mask, if used. Minimum = 0 (no blur)
    mask_overlay_blur = 5 # {type:"number"}

    fill = 1 #MASKARGSEXPANSION Todo : Rename and convert to same formatting as used in img2img masked content
    full_res_mask = True
    full_res_mask_padding = 4
    reroll_blank_frames = 'reroll' # reroll, interrupt, or ignore

    n_samples = 1 # doesnt do anything
    precision = 'autocast' 
    C = 4
    f = 8

    prompt = ""
    timestring = ""
    init_latent = None
    init_sample = None
    init_c = None
    mask_image = None
    noise_mask = None
    seed_internal = 0

    return locals()

def keyframeExamples():
    return '''{
    "0": "https://cdn.discordapp.com/attachments/1047760262637297664/1049851726200578058/a_dragon_flying_over_a_futuristic_city_dramatic_sky_cinematic_view_seed-1703716904ts-1670374556_idx-0.png",
    "50": "https://cdn.discordapp.com/attachments/1047760262637297664/1049901219004555274/a_digital_painting_of_a_fox_standing_in_the_grass_on_a_hill__trees_beh_t_outpaint_from-down_seed-1205071278ts-1670386356_idx-0.png",
    "100": "https://cdn.discordapp.com/attachments/745415989633482882/1048084925359857704/00024-2977479109-wings_hubble_images_jwst_images_6.png",
    "150": "https://cdn.discordapp.com/attachments/1011355905490694355/1047133257097031680/31_0031_31.jpg",
    "200": "https://cdn.discordapp.com/attachments/1047760262637297664/1049851726200578058/a_dragon_flying_over_a_futuristic_city_dramatic_sky_cinematic_view_seed-1703716904ts-1670374556_idx-0.png"
}'''

def LoopArgs():
    use_looper = False
    init_images = keyframeExamples()
    image_strength_schedule = "0:(0.6)"
    blendFactorMax = "0:(0.6)"
    blendFactorSlope = "0:(0.25)"
    tweening_frames_schedule = "0:(0.25)"
    color_correction_factor = "0:(0.075)"
    return locals()

def ParseqArgs():
    parseq_manifest = None
    parseq_use_deltas = True
    return locals()
    
def DeforumOutputArgs():
    skip_video_for_run_all = False #@param {type: 'boolean'}
    fps = 12 #@param {type:"number"}
    #@markdown **Manual Settings**
    use_manual_settings = False #@param {type:"boolean"}
    image_path = "/content/drive/MyDrive/AI/StableDiffusion/2022-09/20220903000939_%05d.png" #@param {type:"string"}
    mp4_path = "/content/drive/MyDrive/AI/StableDiffusion/content/drive/MyDrive/AI/StableDiffusion/2022-09/kabachuha/2022-09/20220903000939.mp4" #@param {type:"string"}
    ffmpeg_location = find_ffmpeg_binary()
    ffmpeg_crf = '17'
    ffmpeg_preset = 'veryslow'
    add_soundtrack = 'None' #@param ["File","Init Video"]
    soundtrack_path = "snowfall.mp3"
    render_steps = False  #@param {type: 'boolean'}
    path_name_modifier = "x0_pred" #@param ["x0_pred","x"]
    max_video_frames = 200 #@param {type:"string"}
    store_frames_in_ram = False #@param {type: 'boolean'}
    frame_interpolation_engine = "RIFE v4.6" #@param ["RIFE v4.0","RIFE v4.3","RIFE v4.6"]
    frame_interpolation_x_amount = "Disabled" #@param ["Disabled" + all values from x2 to x10]
    frame_interpolation_slow_mo_amount = "Disabled" #@param ["Disabled","x2","x4","x8"]
    frame_interpolation_keep_imgs = False #@param {type: 'boolean'}
    return locals()
    
import gradio as gr
import os
import time
from types import SimpleNamespace

i1_store_backup = "<p style=\"font-weight:bold;margin-bottom:0em\">Deforum extension for auto1111</p>"
i1_store = i1_store_backup

mask_fill_choices=['fill', 'original', 'latent noise', 'latent nothing']

def setup_deforum_setting_dictionary(self, is_img2img, is_extension = True):
    d = SimpleNamespace(**DeforumArgs()) #default args
    da = SimpleNamespace(**DeforumAnimArgs()) #default anim args
    dp = SimpleNamespace(**ParseqArgs()) #default parseq ars
    dv = SimpleNamespace(**DeforumOutputArgs()) #default video args
    dloopArgs = SimpleNamespace(**LoopArgs())
    if not is_extension:
        with gr.Row():
            btn = gr.Button("Click here after the generation to show the video")
        with gr.Row():
            i1 = gr.HTML(i1_store, elem_id='deforum_header')
    else:
        btn = i1 = gr.HTML("")
    with gr.Accordion("Info, Links and Help", open=False):
        gr.HTML("""<strong>Made by <a href="https://deforum.github.io">deforum.github.io</a>, port for AUTOMATIC1111's webui maintained by <a href="https://github.com/kabachuha">kabachuha</a></strong>""")
        gr.HTML("""<ul style="list-style-type:circle; margin-left:1em">
        <li>The code for this extension: <a  style="color:SteelBlue" href="https://github.com/deforum-art/deforum-for-automatic1111-webui">Here</a>.</li>
        <li>Join the <a style="color:SteelBlue" href="https://discord.gg/deforum">official Deforum Discord</a> to share your creations and suggestions.</li>
        <li>Official Deforum Wiki for FAQ and guides: <a style="color:SteelBlue" href="https://github.com/deforum-art/deforum-for-automatic1111-webui/wiki">here</a>.</li>
        <li>For advanced keyframing with Math functions, see <a style="color:SteelBlue" href="https://github.com/deforum-art/deforum-for-automatic1111-webui/wiki/Maths-in-Deforum">here</a>.</li>
        <li>Alternatively, use <a style="color:SteelBlue" href="https://sd-parseq.web.app/deforum">sd-parseq</a> as a UI to define your animation schedules (see the Parseq section in the Keyframes tab).</li>
        <li><a style="color:SteelBlue" href="https://www.framesync.xyz/">framesync.xyz</a> is also a good option, it makes compact math formulae for Deforum keyframes by selecting various waveforms.</li>
        <li>The other site allows for making keyframes using <a style="color:SteelBlue" href="https://www.chigozie.co.uk/keyframe-string-generator/">interactive splines and Bezier curves</a> (select Disco output format).</li>
        <li>After the 2022-12-30 update, the default noise type is <a style="color:SteelBlue" href="https://en.wikipedia.org/wiki/Perlin_noise">Perlin noise</a> due to its great frame coherence improvements. If you want to use the old noise and replicate the previous settings, set the type to "uniform" in the Keyframes tab.</li>
        </ul>
        <italic>If you liked this extension, please <a style="color:SteelBlue" href="https://github.com/deforum-art/deforum-for-automatic1111-webui">give it a star on GitHub</a>!</italic> 😊""")
  
    if not is_extension:
        def show_vid():
            return {
                i1: gr.update(value=i1_store, visible=True)
            }
        
        btn.click(
            show_vid,
            [],
            [i1]
            )
    
    with gr.Tab('Run'):
        with gr.Accordion('Run from Settings file', open=False):
            with gr.Row():
                override_settings_with_file = gr.Checkbox(label="Override settings", value=False, interactive=True)
                custom_settings_file = gr.Textbox(label="Custom settings file", lines=1, interactive=True)
        # Sampling settings START
        with gr.Accordion('General Image Sampling Settings', open=True):
            with gr.Row():
                W = gr.Slider(label="W", minimum=64, maximum=2048, step=64, value=d.W, interactive=True)
            with gr.Row():
                H = gr.Slider(label="H", minimum=64, maximum=2048, step=64, value=d.W, interactive=True)
            with gr.Row(visible=False) as hr_options:
                firstphase_width = gr.Slider(minimum=0, maximum=1024, step=64, label="Firstpass width", value=0)
                firstphase_height = gr.Slider(minimum=0, maximum=1024, step=64, label="Firstpass height", value=0)
            with gr.Row():
                seed = gr.Number(label="seed", value=d.seed, interactive=True, precision=0)
                from modules.sd_samplers import samplers_for_img2img
                sampler = gr.Dropdown(label="sampler", choices=[x.name for x in samplers_for_img2img], value=samplers_for_img2img[0].name, type="value", elem_id="sampler", interactive=True)
            with gr.Row():
                steps = gr.Slider(label="steps", minimum=0, maximum=200, step=1, value=d.steps, interactive=True)
            with gr.Row():
                seed_enable_extras = gr.Checkbox(label="Enable subseed controls", value=False)
                subseed = gr.Number(label="subseed", value=d.subseed, interactive=True, precision=0)
                subseed_strength = gr.Slider(label="subseed_strength", minimum=0, maximum=1, step=0.01, value=d.subseed_strength, interactive=True)
            with gr.Row():
                seed_resize_from_w = gr.Slider(minimum=0, maximum=2048, step=64, label="Resize seed from width", value=0)
                seed_resize_from_h = gr.Slider(minimum=0, maximum=2048, step=64, label="Resize seed from height", value=0)
            with gr.Row():
                ddim_eta = gr.Number(label="ddim_eta", value=d.ddim_eta, interactive=True)
                n_batch = gr.Number(label="n_batch", value=d.n_batch, interactive=True, precision=0)
            with gr.Row():
                tiling = gr.Checkbox(label='Tiling', value=False)
            # NOT VISIBLE IN THE UI!
            with gr.Row(visible=False):
                save_settings = gr.Checkbox(label="save_settings", value=d.save_settings, interactive=True)
            # NOT VISIBLE IN THE UI!
            with gr.Row(visible=False):
                save_samples = gr.Checkbox(label="save_samples", value=d.save_samples, interactive=True)
                display_samples = gr.Checkbox(label="display_samples", value=False, interactive=False)
            with gr.Row(visible=False):
                save_sample_per_step = gr.Checkbox(label="save_sample_per_step", value=d.save_sample_per_step, interactive=True)
                show_sample_per_step = gr.Checkbox(label="show_sample_per_step", value=False, interactive=False)
        # Batch settings 
        with gr.Accordion('Batch Settings', open=True):
            with gr.Row():
                batch_name = gr.Textbox(label="batch_name", lines=1, interactive=True, value = d.batch_name)
            with gr.Row():    
                filename_format = gr.Textbox(label="filename_format", lines=1, interactive=True, value = d.filename_format)
            with gr.Row():
                seed_behavior = gr.Dropdown(label="seed_behavior", choices=['iter', 'fixed', 'random', 'ladder', 'alternate', 'schedule'], value=d.seed_behavior, type="value", elem_id="seed_behavior", interactive=True)
                seed_iter_N = gr.Number(label="seed_iter_N", value=d.seed_iter_N, interactive=True, precision=0)
        # output - made in run
    # Animation settings 'Key' tab
    with gr.Tab('Keyframes'):
        #TODO make a some sort of the original dictionary parsing
        # Main top animation settings
        with gr.Accordion('Animation Mode, Max Frames and Border', open=True):
            with gr.Row():
                animation_mode = gr.Dropdown(label="animation_mode", choices=['2D', '3D', 'Video Input', 'Interpolation'], value=da.animation_mode, type="value", elem_id="animation_mode", interactive=True)
                max_frames = gr.Number(label="max_frames", value=da.max_frames, interactive=True, precision=0)
                border = gr.Dropdown(label="border", choices=['replicate', 'wrap'], value=da.border, type="value", elem_id="border", interactive=True)
        # 2D + 3D Motion
        with gr.Accordion('2D + 3D Motion', open=True):
            with gr.Row():
                angle = gr.Textbox(label="angle", lines=1, value = da.angle, interactive=True)
            with gr.Row():
                zoom = gr.Textbox(label="zoom", lines=1, value = da.zoom, interactive=True)
            with gr.Row():
                translation_x = gr.Textbox(label="translation_x", lines=1, value = da.translation_x, interactive=True)
            with gr.Row():
                translation_y = gr.Textbox(label="translation_y", lines=1, value = da.translation_y, interactive=True)
        # 3D-only Motion
        with gr.Accordion('3D-Only Motion', open=True):
            with gr.Row():
                translation_z = gr.Textbox(label="translation_z", lines=1, value = da.translation_z, interactive=True)
            with gr.Row():
                rotation_3d_x = gr.Textbox(label="rotation_3d_x", lines=1, value = da.rotation_3d_x, interactive=True)
            with gr.Row():
                rotation_3d_y = gr.Textbox(label="rotation_3d_y", lines=1, value = da.rotation_3d_y, interactive=True)
            with gr.Row():
                rotation_3d_z = gr.Textbox(label="rotation_3d_z", lines=1, value = da.rotation_3d_z, interactive=True)
        # General Settings
        with gr.Accordion('General Settings', open=True):
            with gr.Row():
                noise_schedule = gr.Textbox(label="noise_schedule", lines=1, value = da.noise_schedule, interactive=True)
            with gr.Row():
                strength_schedule = gr.Textbox(label="strength_schedule", lines=1, value = da.strength_schedule, interactive=True)
            with gr.Row():
                contrast_schedule = gr.Textbox(label="contrast_schedule", lines=1, value = da.contrast_schedule, interactive=True)
            with gr.Row():
                cfg_scale_schedule = gr.Textbox(label="cfg_scale_schedule", lines=1, value = da.cfg_scale_schedule, interactive=True)
        # Coherence
        with gr.Accordion('Cohherence', open=True):
            with gr.Row():
                # what to do with blank frames (they may result from glitches or the NSFW filter being turned on): reroll with +1 seed, interrupt the animation generation, or do nothing
                reroll_blank_frames = gr.Dropdown(label="reroll_blank_frames", choices=['reroll', 'interrupt', 'ignore'], value=d.reroll_blank_frames, type="value", elem_id="reroll_blank_frames", interactive=True)
            with gr.Row():
                histogram_matching = gr.Checkbox(label="Force all frames to match initial frame's colors. Overrides a1111 settings. NOT RECOMMENDED, enable only for backwards compatibility.", value=da.histogram_matching, interactive=True)
            with gr.Row():
                color_coherence = gr.Dropdown(label="color_coherence", choices=['None', 'Match Frame 0 HSV', 'Match Frame 0 LAB', 'Match Frame 0 RGB', 'Video Input'], value=da.color_coherence, type="value", elem_id="color_coherence", interactive=True)
                color_coherence_video_every_N_frames = gr.Number(label="color_coherence_video_every_N_frames", value=1, interactive=True)
                diffusion_cadence = gr.Number(label="diffusion_cadence", value=1, interactive=True)
        # Noise
        with gr.Accordion('Noise', open=True):
            with gr.Row():
                noise_type = gr.Dropdown(label="noise_type", choices=['uniform', 'perlin'], value=da.noise_type, type="value", elem_id="noise_type", interactive=True)
            with gr.Row():
                gr.HTML("<p style=\"margin-bottom:0.75em\">Perlin noise params, if selected:</p>")
                perlin_w = gr.Number(label="perlin_w", value=da.perlin_w, interactive=True)
                perlin_h = gr.Number(label="perlin_h", value=da.perlin_h, interactive=True)
            with gr.Row():
                perlin_octaves = gr.Slider(label="perlin_octaves", minimum=1, maximum=7, value=da.perlin_octaves, step=1, interactive=True)
                perlin_persistence = gr.Slider(label="perlin_persistence", minimum=0, maximum=1, value=da.perlin_persistence, step=0.02, interactive=True)
        # 3D Depth Warping
        with gr.Accordion('3D Depth Warping', open=True):
            with gr.Row():
                use_depth_warping = gr.Checkbox(label="use_depth_warping", value=da.use_depth_warping, interactive=True)
            with gr.Row():
                midas_weight = gr.Number(label="midas_weight", value=da.midas_weight, interactive=True)
                padding_mode = gr.Dropdown(label="padding_mode", choices=['border', 'reflection', 'zeros'], value=da.padding_mode, type="value", elem_id="padding_mode", interactive=True)
                sampling_mode = gr.Dropdown(label="sampling_mode", choices=['bicubic', 'bilinear', 'nearest'], value=da.sampling_mode, type="value", elem_id="sampling_mode", interactive=True)
                save_depth_maps = gr.Checkbox(label="save_depth_maps", value=da.save_depth_maps, interactive=True)
        # 3D FOV
        with gr.Accordion('3D Field Of View (FOV)', open=True):
            with gr.Row():
                fov_schedule = gr.Textbox(label="fov_schedule", lines=1, value = da.fov_schedule, interactive=True)
            with gr.Row():
                near_schedule = gr.Textbox(label="near_schedule", lines=1, value = da.near_schedule, interactive=True)
            with gr.Row():
                far_schedule = gr.Textbox(label="far_schedule", lines=1, value = da.far_schedule, interactive=True)
        # Anti-blur
        with gr.Accordion('Anti Blur', open=True):
            with gr.Row():
                kernel_schedule = gr.Textbox(label="kernel_schedule", lines=1, value = da.kernel_schedule, interactive=True)
            with gr.Row():
                sigma_schedule = gr.Textbox(label="sigma_schedule", lines=1, value = da.sigma_schedule, interactive=True)
            with gr.Row():
                amount_schedule = gr.Textbox(label="amount_schedule", lines=1, value = da.amount_schedule, interactive=True)
            with gr.Row():
                threshold_schedule = gr.Textbox(label="threshold_schedule", lines=1, value = da.threshold_schedule, interactive=True)
        # 2D Perspective Flip
        with gr.Accordion('2D Perspective Flip', open=False):
            with gr.Row():
                flip_2d_perspective = gr.Checkbox(label="flip_2d_perspective", value=da.flip_2d_perspective, interactive=True)
            with gr.Row():
                perspective_flip_theta = gr.Textbox(label="perspective_flip_theta", lines=1, value = da.perspective_flip_theta, interactive=True)
            with gr.Row():
                perspective_flip_phi = gr.Textbox(label="perspective_flip_phi", lines=1, value = da.perspective_flip_phi, interactive=True)
            with gr.Row():
                perspective_flip_gamma = gr.Textbox(label="perspective_flip_gamma", lines=1, value = da.perspective_flip_gamma, interactive=True)
            with gr.Row():
                perspective_flip_fv = gr.Textbox(label="perspective_flip_fv", lines=1, value = da.perspective_flip_fv, interactive=True)
        # Steps Scheduling
        with gr.Accordion('Steps Scheduling', open=False):
            with gr.Row():
                enable_steps_scheduling = gr.Checkbox(label="enable steps scheduling", value=da.enable_steps_scheduling, interactive=True)
            with gr.Row():
                steps_schedule = gr.Textbox(label="steps_schedule", lines=1, value = da.steps_schedule, interactive=True)
        with gr.Accordion('Seed Scheduling', open=False):
            with gr.Row():
                gr.HTML("Please set seed_behavior (under run->batch settings) to 'Schedule' for this option to become active")
            with gr.Row():
                seed_schedule = gr.Textbox(label="seed_schedule", lines=1, value = da.seed_schedule, interactive=True)
        # Sampler Scheduling
<<<<<<< HEAD
        with gr.Accordion('Sampler Scheduling', open=False):
            with gr.Row():
                enable_sampler_scheduling = gr.Checkbox(label="enable sampler scheduling.", value=da.enable_sampler_scheduling, interactive=True)
            with gr.Row():
                sampler_schedule = gr.Textbox(label="sampler_schedule", lines=1, value = da.sampler_schedule, interactive=True)
=======
        i38 = gr.HTML("<p style=\"margin-bottom:0.75em\">Sampler scheduling:</p>")
        with gr.Row():
            enable_sampler_scheduling = gr.Checkbox(label="enable sampler scheduling.", value=da.enable_sampler_scheduling, interactive=True)
        with gr.Row():
            sampler_schedule = gr.Textbox(label="sampler_schedule", lines=1, value = da.sampler_schedule, interactive=True)
        
        # Model Scheduling
        i43 = gr.HTML("<p style=\"margin-bottom:0.75em\">Composable Mask scheduling.</p>")
        i44 = gr.HTML("Supports boolean operations (! - negation, & - and, | - or, ^ - xor, \ - difference, () - nested operations); default variables in \{\}, like \{init_mask\}, \{video_mask\}, \{everywhere\}; masks from files in [], like [mask1.png]; description-based <i>word masks</i> in &lt;&gt;, like &lt;apple&gt;, &lt;hair&gt;")
        with gr.Row():
            mask_schedule = gr.Textbox(label="mask_schedule", lines=1, value = da.mask_schedule, interactive=True)
        with gr.Row():
            use_noise_mask = gr.Checkbox(label="use_noise_mask", value=da.use_noise_mask, interactive=True)
        with gr.Row():
            noise_mask_schedule = gr.Textbox(label="noise_mask_schedule", lines=1, value = da.noise_mask_schedule, interactive=True)

>>>>>>> 303f251d
        # Checkpoint Scheduling
        with gr.Accordion('Checkpoint Scheduling', open=False):
            with gr.Row():
                enable_checkpoint_scheduling = gr.Checkbox(label="enable_checkpoint_scheduling", value=da.enable_checkpoint_scheduling, interactive=True)
            with gr.Row():
                checkpoint_schedule = gr.Textbox(label="checkpoint_schedule", lines=1, value = da.checkpoint_schedule, interactive=True)
        # Parseq
        with gr.Accordion('Parseq', open=False):
            gr.HTML("""
            Use an <a style='color:blue;' target='_blank' href='https://sd-parseq.web.app/deforum'>sd-parseq manifest</a> for your animation (leave blank to ignore).</p>
            <p style="margin-top:1em">
                Note that parseq overrides:
                <ul style="list-style-type:circle; margin-left:2em; margin-bottom:1em">
                    <li>Run: seed, subseed, subseed strength.</li>
                    <li>Keyframes: generation settings (noise, strength, contrast, scale).</li>
                    <li>Keyframes: motion parameters for 2D and 3D (angle, zoom, translation, rotation, perspective flip).</li>
                </ul>
            </p>
            <p">
                Parseq does <strong><em>not</em></strong> override:
                <ul style="list-style-type:circle; margin-left:2em; margin-bottom:1em">
                    <li>Run: Sampler, W, H, Restore faces, tiling, highres fix, resize seed.</li>
                    <li>Keyframes: animation settings (animation mode, max_frames, border) </li>
                    <li>Keyframes: coherence (color coherence & diffusion cadence) </li>
                    <li>Keyframes: depth warping</li>
                    <li>Video output settings: all settings (including fps and max frames)</li>
                </ul>
            </p>
            """)
            with gr.Row():
                parseq_manifest = gr.Textbox(label="Parseq Manifest (JSON or URL)", lines=4, value = dp.parseq_manifest, interactive=True)
            with gr.Row():
                parseq_use_deltas = gr.Checkbox(label="Use delta values for movement parameters", value=dp.parseq_use_deltas, interactive=True)            
        # loopArgs
        with gr.Accordion('Guided Images', open=False):
            gr.HTML("""You can use this as a guided image tool or as a looper depending on your settings in the keyframe images field. 
                       Set the keyframes and the images that you want to show up. 
                       Note: the number of frames between each keyframe should be greater than the tweening frames.""")
            #    In later versions this should be also in the strength schedule, but for now you need to set it.
            gr.HTML("""Prerequisites: 
                       <ul style="list-style-type:circle; margin-left:2em; margin-bottom:1em">
                           <li>Set Init tab's strength slider greater than 0. Recommended value (.65 - .80).</ li>
                           <li>Set Run tab's seed_behavior to schedule.</li>
                        </ul>
                    """)
            gr.HTML("""Looping recommendations: 
                        <ul style="list-style-type:circle; margin-left:2em; margin-bottom:1em">
                            <li>seed_schedule should start and end on the same seed. <br />
                                Example: seed_schedule could use 0:(5), 1:(-1), 219:(-1), 220:(5)</li>
                            <li>The 1st and last keyframe images should match.</li>
                            <li>Set your total number of keyframes to be 21 more than the last inserted keyframe image. <br />
                                Example: Default args should use 221 as total keyframes.</li>
                        </ul>
                    """)
            with gr.Row():
                use_looper = gr.Checkbox(label="Use guided images for the next run", value=False, interactive=True)
            with gr.Row():
                init_images = gr.Textbox(label="Images to use for keyframe guidance", lines=13, value = keyframeExamples(), interactive=True)
            gr.HTML("""strength schedule might be better if this is higher, around .75 during the keyfames you want to switch on""")
            with gr.Row():
                image_strength_schedule = gr.Textbox(label="Image strength schedule", lines=1, value = "0:(.75)", interactive=True)
            gr.HTML("""blendFactor = blendFactorMax - blendFactorSlope * cos((frame % tweening_frames_schedule) / (tweening_frames_schedule / 2))""")
            with gr.Row():
                blendFactorMax = gr.Textbox(label="blendFactorMax", lines=1, value = "0:(.35)", interactive=True)
            with gr.Row():
                blendFactorSlope = gr.Textbox(label="blendFactorSlope", lines=1, value = "0:(.25)", interactive=True)
            with gr.Row():
                gr.HTML("""number of frames this will calculated over. After each insersion frame.""")
            with gr.Row():
                tweening_frames_schedule = gr.Textbox(label="tweening frames schedule", lines=1, value = "0:(20)", interactive=True)
            with gr.Row():
                gr.HTML("""the amount each frame during a tweening step to use the new images colors""")
            with gr.Row():
                color_correction_factor = gr.Textbox(label="color correction factor", lines=1, value = "0:(.075)", interactive=True)
    # Animation settings END
    
    # Prompts settings START    
    with gr.Tab('Prompts'):
            gr.HTML("""
                <p><b>Important notes and changes from regular vanilla deforum:</b></p>
                <ul style="list-style-type:circle; margin-left:2em; margin-bottom:0.2em">
                <li>Please always keep values in math functions above 0.</li>
                <li>There is *no* Batch mode like in vanilla deforum. Please Use the txt2img tab for that.</li>
                <li>For negative prompts, please write your positive prompt, then --neg ugly, text, assymetric, or any other negative tokens of your choice.</li>
                </ul>
                """)
            with gr.Row():
                animation_prompts = gr.Textbox(label="animation_prompts", lines=8, interactive=True, value = DeforumAnimPrompts())
    # Prompts settings END
    with gr.Tab('Init'):
        # Image Init
        with gr.Accordion('Image Init', open=True):
            with gr.Row():
                use_init = gr.Checkbox(label="use_init", value=d.use_init, interactive=True, visible=True)
                # Need to REMOVE?
                from_img2img_instead_of_link = gr.Checkbox(label="from_img2img_instead_of_link", value=False, interactive=False, visible=False)
            with gr.Row():
                strength_0_no_init = gr.Checkbox(label="strength_0_no_init", value=True, interactive=True)
                strength = gr.Slider(label="strength", minimum=0, maximum=1, step=0.02, value=0, interactive=True)
            with gr.Row():
                init_image = gr.Textbox(label="init_image", lines=1, interactive=True, value = d.init_image)
            with gr.Row():
                use_mask = gr.Checkbox(label="use_mask", value=d.use_mask, interactive=True)
                use_alpha_as_mask = gr.Checkbox(label="use_alpha_as_mask", value=d.use_alpha_as_mask, interactive=True)
                invert_mask = gr.Checkbox(label="invert_mask", value=d.invert_mask, interactive=True)
                overlay_mask = gr.Checkbox(label="overlay_mask", value=d.overlay_mask, interactive=True)
            with gr.Row():
                mask_file = gr.Textbox(label="mask_file", lines=1, interactive=True, value = d.mask_file)
            with gr.Row():
                mask_contrast_adjust = gr.Number(label="mask_contrast_adjust", value=d.mask_contrast_adjust, interactive=True)
                mask_brightness_adjust = gr.Number(label="mask_brightness_adjust", value=d.mask_brightness_adjust, interactive=True)
                mask_overlay_blur = gr.Number(label="mask_overlay_blur", value=d.mask_overlay_blur, interactive=True)
            with gr.Row():
                choice = mask_fill_choices[d.fill]
                fill = gr.Radio(label='mask_fill', choices=mask_fill_choices, value=choice, type="index")
            with gr.Row():
                #fill = gr.Slider(minimum=0, maximum=3, step=1, label="mask_fill_type", value=d.fill, interactive=True)
                full_res_mask = gr.Checkbox(label="full_res_mask", value=d.full_res_mask, interactive=True)
                full_res_mask_padding = gr.Slider(minimum=0, maximum=512, step=1, label="full_res_mask_padding", value=d.full_res_mask_padding, interactive=True)
        # Video Init
        with gr.Accordion('Video Init', open=False):
            with gr.Row():
                video_init_path = gr.Textbox(label="video_init_path", lines=1, value = da.video_init_path, interactive=True)
            with gr.Row():
                extract_nth_frame = gr.Number(label="extract_nth_frame", value=da.extract_nth_frame, interactive=True, precision=0)
                extract_from_frame = gr.Number(label="extract_from_frame", value=da.extract_from_frame, interactive=True, precision=0)
                extract_to_frame = gr.Number(label="extract_to_frame", value=da.extract_to_frame, interactive=True, precision=0)
                overwrite_extracted_frames = gr.Checkbox(label="overwrite_extracted_frames", value=False, interactive=True)
                use_mask_video = gr.Checkbox(label="use_mask_video", value=False, interactive=True)
            with gr.Row():
                video_mask_path = gr.Textbox(label="video_mask_path", lines=1, value = da.video_mask_path, interactive=True)
        with gr.Accordion('Resume Animation', open=False):
            with gr.Row():
                resume_from_timestring = gr.Checkbox(label="resume_from_timestring", value=da.resume_from_timestring, interactive=True)
                resume_timestring = gr.Textbox(label="resume_timestring", lines=1, value = da.resume_timestring, interactive=True)
    # HYBRID VIDEO tab
    with gr.Tab('Hybrid Video'):
        
        # gr.HTML(hybrid_html)
        with gr.Accordion("Info & Help", open=False):
            hybrid_html = "<p style=\"padding-bottom:0\"><b style=\"text-shadow: blue -1px -1px;\">Hybrid Video Compositing in 2D/3D Mode</b><span style=\"color:#DDD;font-size:0.7rem;text-shadow: black -1px -1px;margin-left:10px;\">by <a href=\"https://github.com/reallybigname\">reallybigname</a></span></p>"
            hybrid_html += "<ul style=\"list-style-type:circle; margin-left:1em; margin-bottom:1em;\"><li>Composite video with previous frame init image in <b>2D or 3D animation_mode</b> <i>(not for Video Input mode)</i></li>"
            hybrid_html += "<li>Uses your <b>Init</b> settings for <b>video_init_path, extract_nth_frame, overwrite_extracted_frames</b></li>"
            hybrid_html += "<li>In Keyframes tab, you can also set <b>color_coherence</b> = '<b>Video Input</b>'</li>"
            hybrid_html += "<li><b>color_coherence_video_every_N_frames</b> lets you only match every N frames</li>"
            hybrid_html += "<li>Color coherence may be used with hybrid composite off, to just use video color.</li>"
            hybrid_html += "<li>Hybrid motion may be used with hybrid composite off, to just use video motion.</li></ul>"
            hybrid_html += "Hybrid Video Schedules"
            hybrid_html += "<ul style=\"list-style-type:circle; margin-left:1em; margin-bottom:1em;\"><li>The alpha schedule controls overall alpha for video mix, whether using a composite mask or not.</li>"
            hybrid_html += "<li>The <b>hybrid_comp_mask_blend_alpha_schedule</b> only affects the 'Blend' <b>hybrid_comp_mask_type</b>.</li>"
            hybrid_html += "<li>Mask contrast schedule is from 0-255. Normal is 1. Affects all masks.</li>"
            hybrid_html += "<li>Autocontrast low/high cutoff schedules 0-100. Low 0 High 100 is full range. <br>(<i><b>hybrid_comp_mask_auto_contrast</b> must be enabled</i>)</li></ul>"            
            hybrid_html += "<a style='color:SteelBlue;' target='_blank' href='https://github.com/deforum-art/deforum-for-automatic1111-webui/wiki/Animation-Settings#hybrid-video-mode-for-2d3d-animations'>Click Here</a> for more info/ a Guide."      
            gr.HTML(hybrid_html)
        with gr.Accordion("Hybrid Settings", open=True):
            with gr.Row():
                with gr.Column(variant="compact"):
                    hybrid_generate_inputframes = gr.Checkbox(label="hybrid_generate_inputframes", value=False, interactive=True)
                with gr.Column(variant="compact"):
                    #hybrid_generate_human_masks = gr.Checkbox(label="hybrid_generate_human_masks", value=False, interactive=True)
                    hybrid_generate_human_masks = gr.Dropdown(label="hybrid_generate_human_masks", choices=['None', 'PNGs', 'Video', 'Both'], value=da.hybrid_generate_human_masks, type="value", elem_id="hybrid_generate_human_masks", interactive=True)
                with gr.Column(variant="compact"):
                    hybrid_use_first_frame_as_init_image = gr.Checkbox(label="hybrid_use_first_frame_as_init_image", value=False, interactive=True)
            with gr.Row():
                with gr.Column(variant="compact"):
                    hybrid_motion = gr.Dropdown(label="hybrid_motion", choices=['None', 'Optical Flow', 'Perspective', 'Affine'], value=da.hybrid_motion, type="value", elem_id="hybrid_motion", interactive=True)
                with gr.Column(variant="compact"):
                    hybrid_flow_method = gr.Dropdown(label="hybrid_flow_method", choices=['Farneback', 'DenseRLOF', 'SF'], value=da.hybrid_flow_method, type="value", elem_id="hybrid_flow_method", interactive=True)
            with gr.Row():
                with gr.Column(variant="compact"):
                    hybrid_composite = gr.Checkbox(label="hybrid_composite", value=False, interactive=True)
                with gr.Column(variant="compact"):
                    hybrid_comp_mask_type = gr.Dropdown(label="hybrid_comp_mask_type", choices=['None', 'Depth', 'Video Depth', 'Blend', 'Difference'], value=da.hybrid_comp_mask_type, type="value", elem_id="hybrid_comp_mask_type", interactive=True)
            with gr.Row():
                with gr.Column(variant="compact"):
                    hybrid_comp_mask_auto_contrast = gr.Checkbox(label="hybrid_comp_mask_auto_contrast", value=False, interactive=True)
                with gr.Column(variant="compact"):
                    hybrid_comp_mask_inverse = gr.Checkbox(label="hybrid_comp_mask_inverse", value=False, interactive=True)
            with gr.Row():
                with gr.Column(variant="compact"):
                    hybrid_comp_mask_equalize = gr.Dropdown(label="hybrid_comp_mask_equalize", choices=['None', 'Before', 'After', 'Both'], value=da.hybrid_comp_mask_equalize, type="value", elem_id="hybrid_comp_mask_equalize", interactive=True)
                with gr.Column(variant="compact"):
                    hybrid_comp_save_extra_frames = gr.Checkbox(label="hybrid_comp_save_extra_frames", value=False, interactive=True)

        with gr.Accordion("Hybrid Schedules", open=False):
            with gr.Row():
                hybrid_comp_alpha_schedule = gr.Textbox(label="hybrid_comp_alpha_schedule", lines=1, value = da.hybrid_comp_alpha_schedule, interactive=True)
            with gr.Row():
                hybrid_comp_mask_blend_alpha_schedule = gr.Textbox(label="hybrid_comp_mask_blend_alpha_schedule", lines=1, value = da.hybrid_comp_mask_blend_alpha_schedule, interactive=True)
            with gr.Row():
                hybrid_comp_mask_contrast_schedule = gr.Textbox(label="hybrid_comp_mask_contrast_schedule", lines=1, value = da.hybrid_comp_mask_contrast_schedule, interactive=True)
            with gr.Row():
                hybrid_comp_mask_auto_contrast_cutoff_high_schedule = gr.Textbox(label="hybrid_comp_mask_auto_contrast_cutoff_high_schedule", lines=1, value = da.hybrid_comp_mask_auto_contrast_cutoff_high_schedule, interactive=True)
            with gr.Row():
                hybrid_comp_mask_auto_contrast_cutoff_low_schedule = gr.Textbox(label="hybrid_comp_mask_auto_contrast_cutoff_low_schedule", lines=1, value = da.hybrid_comp_mask_auto_contrast_cutoff_low_schedule, interactive=True)
    # VIDEO OUTPUT TAB
    with gr.Tab('Video output'):
        with gr.Accordion('Video Output Settings', open=True):
            with gr.Row():
                skip_video_for_run_all = gr.Checkbox(label="skip_video_for_run_all", value=dv.skip_video_for_run_all, interactive=True)
                fps = gr.Number(label="fps", value=dv.fps, interactive=True)
                output_format = gr.Dropdown(label="output_format", choices=['PIL gif', 'FFMPEG mp4'], value='FFMPEG mp4', type="value", elem_id="output_format", interactive=True)
            with gr.Row():
                ffmpeg_location = gr.Textbox(label="ffmpeg_location", lines=1, interactive=True, value = dv.ffmpeg_location)
                ffmpeg_crf = gr.Number(label="ffmpeg_crf", interactive=True, value = dv.ffmpeg_crf)
                ffmpeg_preset = gr.Dropdown(label="ffmpeg_preset", choices=['veryslow', 'slower', 'slow', 'medium', 'fast', 'faster', 'veryfast', 'superfast', 'ultrafast'], interactive=True, value = dv.ffmpeg_preset, type="value")
                add_soundtrack = gr.Dropdown(label="add_soundtrack", choices=['None', 'File', 'Init Video'], value=dv.add_soundtrack, interactive=True, type="value")
                soundtrack_path = gr.Textbox(label="soundtrack_path", lines=1, interactive=True, value = dv.soundtrack_path)
            with gr.Row():
                use_manual_settings = gr.Checkbox(label="use_manual_settings", value=dv.use_manual_settings, interactive=True)
                # rend_step Never worked - set to visible false 28-1-23
                render_steps = gr.Checkbox(label="render_steps", value=dv.render_steps, interactive=True, visible=False)
            with gr.Row():
                max_video_frames = gr.Number(label="max_video_frames", value=200, interactive=True)
                path_name_modifier = gr.Dropdown(label="path_name_modifier", choices=['x0_pred', 'x'], value=dv.path_name_modifier, type="value", elem_id="path_name_modifier", interactive=True)
                
            with gr.Row():
                image_path = gr.Textbox(label="image_path", lines=1, interactive=True, value = dv.image_path)
            with gr.Row():
                mp4_path = gr.Textbox(label="mp4_path", lines=1, interactive=True, value = dv.mp4_path)
            with gr.Row():
                store_frames_in_ram = gr.Checkbox(label="store_frames_in_ram", value=dv.store_frames_in_ram, interactive=True)
        with gr.Accordion('Frame Interpolation (RIFE)', open=False):
            gr.HTML("""
            Use RIFE and other Video Frame Interpolation methods to smooth out, slow-mo (or both) your output videos.</p>
             <p style="margin-top:1em">
                Supported engines:
                <ul style="list-style-type:circle; margin-left:1em; margin-bottom:1em">
                    <li>RIFE v4.6, v4.3 and v4.0. Recommended for now: v4.6.</li>
                    <li>RIFE v2.3 and other interpolation engines might come in the future.</li>
                </ul>
            </p>
             <p style="margin-top:1em">
                Important notes:
                <ul style="list-style-type:circle; margin-left:1em; margin-bottom:1em">
                    <li>ffmpeg has to be installed for this feature to work properly. If you can't have it, make sure to check the "keep_imgs" tab so that your interpolated frames are saved into HD'
                    <li>Frame Interpolation will *not* run if 'store_frames_in_ram' is enabled.</li>
                    <li>Audio (if provided) will be transferred to the interpolated video even if Slow-Mo is enabled.</li>
                    <li>Frame Interpolation will always save an .mp4 video even if you used GIF for the raw video.</li>
                </ul>
            </p>
            """)
            with gr.Row():
                frame_interpolation_engine = gr.Dropdown(label="frame_interpolation_engine", choices=['RIFE v4.0','RIFE v4.3','RIFE v4.6'], value=dv.frame_interpolation_engine, type="value", elem_id="frame_interpolation_engine", interactive=True)
            with gr.Row():
                frame_interpolation_x_amount = gr.Dropdown(label="frame_interpolation_x_amount", choices=['Disabled','x2','x3','x4','x5','x6','x7','x8','x9','x10'], value=dv.frame_interpolation_x_amount, type="value", elem_id="frame_interpolation_x_amount", interactive=True)
            with gr.Row():
                frame_interpolation_slow_mo_amount = gr.Dropdown(label="frame_interpolation_slow_mo_amount", choices=['Disabled','x2','x4','x8'], value=dv.frame_interpolation_slow_mo_amount, type="value", elem_id="frame_interpolation_slow_mo_amount", interactive=True)
            with gr.Row():
                frame_interpolation_keep_imgs = gr.Checkbox(label="frame_interpolation_keep_imgs", value=dv.frame_interpolation_keep_imgs, interactive=True)       
    # END OF UI TABS
    return locals()

### SETTINGS STORAGE UPDATE! 2023-01-27
### To Reduce The Number Of Settings Overrides,
### They Are Being Passed As Dictionaries
### It Would Have Been Also Nice To Retrieve Them
### From Functions Like Deforumoutputargs(),
### But Over Time There Was Some Cross-Polination,
### So They Are Now Hardcoded As 'List'-Strings Below
### If you're adding a new setting, add it to one of the lists
### besides writing it in the setup functions above

anim_args_names =   str(r'''animation_mode, max_frames, border,
                        angle, zoom, translation_x, translation_y, translation_z,
                        rotation_3d_x, rotation_3d_y, rotation_3d_z,
                        flip_2d_perspective,
                        perspective_flip_theta, perspective_flip_phi, perspective_flip_gamma, perspective_flip_fv,
                        noise_schedule, strength_schedule, contrast_schedule, cfg_scale_schedule,
                        enable_steps_scheduling, steps_schedule,
                        fov_schedule, near_schedule, far_schedule,
                        seed_schedule,
                        enable_sampler_scheduling, sampler_schedule,
                        mask_schedule, use_noise_mask, noise_mask_schedule,
                        enable_checkpoint_scheduling, checkpoint_schedule,
                        kernel_schedule, sigma_schedule, amount_schedule, threshold_schedule,
                        histogram_matching, color_coherence, color_coherence_video_every_N_frames,
                        diffusion_cadence,
                        noise_type, perlin_w, perlin_h, perlin_octaves, perlin_persistence,
                        use_depth_warping, midas_weight,
                        padding_mode, sampling_mode, save_depth_maps,
                        video_init_path, extract_nth_frame, extract_from_frame, extract_to_frame, overwrite_extracted_frames,
                        use_mask_video, video_mask_path,
                        resume_from_timestring, resume_timestring'''
                    ).replace("\n", "").replace(" ", "").split(',')
hybrid_args_names =   str(r'''hybrid_generate_inputframes, hybrid_generate_human_masks, hybrid_use_first_frame_as_init_image,
                        hybrid_motion, hybrid_flow_method, hybrid_composite, hybrid_comp_mask_type, hybrid_comp_mask_inverse,
                        hybrid_comp_mask_equalize, hybrid_comp_mask_auto_contrast, hybrid_comp_save_extra_frames,
                        hybrid_comp_alpha_schedule, hybrid_comp_mask_blend_alpha_schedule, hybrid_comp_mask_contrast_schedule,
                        hybrid_comp_mask_auto_contrast_cutoff_high_schedule, hybrid_comp_mask_auto_contrast_cutoff_low_schedule'''
                    ).replace("\n", "").replace(" ", "").split(',')
args_names =    str(r'''W, H, tiling, firstphase_width, firstphase_height,
                        seed, sampler,
                        seed_enable_extras, subseed, subseed_strength, seed_resize_from_w, seed_resize_from_h,
                        steps, ddim_eta,
                        n_batch,
                        save_settings, save_samples, display_samples,
                        save_sample_per_step, show_sample_per_step, 
                        batch_name, filename_format,
                        seed_behavior, seed_iter_N,
                        use_init, from_img2img_instead_of_link, strength_0_no_init, strength, init_image,
                        use_mask, use_alpha_as_mask, invert_mask, overlay_mask,
                        mask_file, mask_contrast_adjust, mask_brightness_adjust, mask_overlay_blur,
                        fill, full_res_mask, full_res_mask_padding,
                        reroll_blank_frames'''
                    ).replace("\n", "").replace(" ", "").split(',')
video_args_names =  str(r'''skip_video_for_run_all,
                            fps, output_format, ffmpeg_location, ffmpeg_crf, ffmpeg_preset,
                            add_soundtrack, soundtrack_path,
                            use_manual_settings,
                            render_steps, max_video_frames,
                            path_name_modifier, image_path, mp4_path, store_frames_in_ram,
                            frame_interpolation_engine, frame_interpolation_x_amount, frame_interpolation_slow_mo_amount,
                            frame_interpolation_keep_imgs'''
                    ).replace("\n", "").replace(" ", "").split(',')
parseq_args_names = str(r'''parseq_manifest, parseq_use_deltas'''
                    ).replace("\n", "").replace(" ", "").split(',')
loop_args_names = str(r'''use_looper, init_images, image_strength_schedule, blendFactorMax, blendFactorSlope, 
                          tweening_frames_schedule, color_correction_factor'''
                    ).replace("\n", "").replace(" ", "").split(',')
                    
<<<<<<< HEAD
component_names =   ['override_settings_with_file', 'custom_settings_file'] + anim_args_names +['animation_prompts'] + args_names + video_args_names + parseq_args_names + hybrid_args_names + loop_args_names
settings_component_names = [name for name in component_names if name not in video_args_names]
=======
html_count = 44

>>>>>>> 303f251d


def setup_deforum_setting_ui(self, is_img2img, is_extension = True):
    ds = setup_deforum_setting_dictionary(self, is_img2img, is_extension)
    return [ds[name] for name in (['btn'] + component_names)]

def pack_anim_args(args_dict):
    return {name: args_dict[name] for name in (anim_args_names + hybrid_args_names)}

def pack_args(args_dict):
    args_dict = {name: args_dict[name] for name in args_names}
    args_dict['precision'] = 'autocast' 
    args_dict['scale'] = 7
    args_dict['C'] = 4
    args_dict['f'] = 8
    # args_dict['prompt'] = ""
    args_dict['timestring'] = ""
    args_dict['init_latent'] = None
    args_dict['init_sample'] = None
    args_dict['init_c'] = None
    args_dict['noise_mask'] = None
    args_dict['seed_internal'] = 0
    return args_dict
    
def pack_video_args(args_dict):
    return {name: args_dict[name] for name in video_args_names}

def pack_parseq_args(args_dict):
    return {name: args_dict[name] for name in parseq_args_names}
    
def pack_loop_args(args_dict):
    return {name: args_dict[name] for name in loop_args_names}

def process_args(args_dict_main):
    override_settings_with_file = args_dict_main['override_settings_with_file']
    custom_settings_file = args_dict_main['custom_settings_file']
    args_dict = pack_args(args_dict_main)
    anim_args_dict = pack_anim_args(args_dict_main)
    video_args_dict = pack_video_args(args_dict_main)
    parseq_args_dict = pack_parseq_args(args_dict_main)
    loop_args_dict = pack_loop_args(args_dict_main)

    import json
    
    root = SimpleNamespace(**Root())
    root.p = args_dict_main['p']
    p = root.p
    root.animation_prompts = json.loads(args_dict_main['animation_prompts'])
    
    from deforum_helpers.settings import load_args
    
    if override_settings_with_file:
        load_args(args_dict, anim_args_dict, parseq_args_dict, loop_args_dict, custom_settings_file, root)
    
    print(f"Additional models path: {root.models_path}")
    if not os.path.exists(root.models_path):
        os.mkdir(root.models_path)

    args = SimpleNamespace(**args_dict)
    anim_args = SimpleNamespace(**anim_args_dict)
    video_args = SimpleNamespace(**video_args_dict)
    parseq_args = SimpleNamespace(**parseq_args_dict)
    loop_args = SimpleNamespace(**loop_args_dict)

    p.width, p.height = map(lambda x: x - x % 64, (args.W, args.H))
    p.steps = args.steps
    p.seed = args.seed
    p.sampler_name = args.sampler
    p.batch_size = args.n_batch
    p.tiling = args.tiling
    p.firstphase_width = args.firstphase_width
    p.firstphase_height = args.firstphase_height
    p.seed_enable_extras = args.seed_enable_extras
    p.subseed = args.subseed
    p.subseed_strength = args.subseed_strength
    p.seed_resize_from_w = args.seed_resize_from_w
    p.seed_resize_from_h = args.seed_resize_from_h
    p.fill = args.fill
    p.ddim_eta = args.ddim_eta

    # TODO: Handle batch name dynamically?
    current_arg_list = [args, anim_args, video_args, parseq_args]
    args.outdir = os.path.join(p.outpath_samples, args.batch_name)
    root.outpath_samples = args.outdir
    args.outdir = os.path.join(os.getcwd(), args.outdir)
    if not os.path.exists(args.outdir):
        os.makedirs(args.outdir)
    
    args.seed = get_fixed_seed(args.seed)
        
    args.timestring = time.strftime('%Y%m%d%H%M%S')
    args.strength = max(0.0, min(1.0, args.strength))

    if not args.use_init:
        args.init_image = None
        
    if anim_args.animation_mode == 'None':
        anim_args.max_frames = 1
    elif anim_args.animation_mode == 'Video Input':
        args.use_init = True
    
    return root, args, anim_args, video_args, parseq_args, loop_args

def print_args(args):
    print("ARGS: /n")
    for key, value in args.__dict__.items():
        print(f"{key}: {value}")
        
def find_ffmpeg_binary():
    package_path = None
    for package in ['imageio_ffmpeg', 'imageio-ffmpeg']:
        try:
            package_path = resource_filename(package, '')
            break
        except:
            pass

    if package_path:
        binaries_path = os.path.join(package_path, 'binaries')
        if os.path.exists(binaries_path):
            files = [os.path.join(binaries_path, f) for f in os.listdir(binaries_path) if f.startswith("ffmpeg-")]
            files.sort(key=lambda x: os.path.getmtime(x), reverse=True)
            return files[0] if files else 'ffmpeg'
    return 'ffmpeg'
<|MERGE_RESOLUTION|>--- conflicted
+++ resolved
@@ -373,6 +373,7 @@
     # Animation settings 'Key' tab
     with gr.Tab('Keyframes'):
         #TODO make a some sort of the original dictionary parsing
+
         # Main top animation settings
         with gr.Accordion('Animation Mode, Max Frames and Border', open=True):
             with gr.Row():
@@ -448,6 +449,7 @@
                 near_schedule = gr.Textbox(label="near_schedule", lines=1, value = da.near_schedule, interactive=True)
             with gr.Row():
                 far_schedule = gr.Textbox(label="far_schedule", lines=1, value = da.far_schedule, interactive=True)
+
         # Anti-blur
         with gr.Accordion('Anti Blur', open=True):
             with gr.Row():
@@ -470,6 +472,16 @@
                 perspective_flip_gamma = gr.Textbox(label="perspective_flip_gamma", lines=1, value = da.perspective_flip_gamma, interactive=True)
             with gr.Row():
                 perspective_flip_fv = gr.Textbox(label="perspective_flip_fv", lines=1, value = da.perspective_flip_fv, interactive=True)
+        # Composable Mask scheduling
+        with gr.Accordion('Composable Mask scheduling', open=False):
+            gr.HTML("<p style=\"margin-bottom:0.75em\">Composable Mask scheduling.</p>")
+            gr.HTML("Supports boolean operations (! - negation, & - and, | - or, ^ - xor, \ - difference, () - nested operations); default variables in \{\}, like \{init_mask\}, \{video_mask\}, \{everywhere\}; masks from files in [], like [mask1.png]; description-based <i>word masks</i> in &lt;&gt;, like &lt;apple&gt;, &lt;hair&gt;")
+            with gr.Row():
+                mask_schedule = gr.Textbox(label="mask_schedule", lines=1, value = da.mask_schedule, interactive=True)
+            with gr.Row():
+                use_noise_mask = gr.Checkbox(label="use_noise_mask", value=da.use_noise_mask, interactive=True)
+            with gr.Row():
+                noise_mask_schedule = gr.Textbox(label="noise_mask_schedule", lines=1, value = da.noise_mask_schedule, interactive=True)
         # Steps Scheduling
         with gr.Accordion('Steps Scheduling', open=False):
             with gr.Row():
@@ -482,30 +494,11 @@
             with gr.Row():
                 seed_schedule = gr.Textbox(label="seed_schedule", lines=1, value = da.seed_schedule, interactive=True)
         # Sampler Scheduling
-<<<<<<< HEAD
         with gr.Accordion('Sampler Scheduling', open=False):
             with gr.Row():
                 enable_sampler_scheduling = gr.Checkbox(label="enable sampler scheduling.", value=da.enable_sampler_scheduling, interactive=True)
             with gr.Row():
                 sampler_schedule = gr.Textbox(label="sampler_schedule", lines=1, value = da.sampler_schedule, interactive=True)
-=======
-        i38 = gr.HTML("<p style=\"margin-bottom:0.75em\">Sampler scheduling:</p>")
-        with gr.Row():
-            enable_sampler_scheduling = gr.Checkbox(label="enable sampler scheduling.", value=da.enable_sampler_scheduling, interactive=True)
-        with gr.Row():
-            sampler_schedule = gr.Textbox(label="sampler_schedule", lines=1, value = da.sampler_schedule, interactive=True)
-        
-        # Model Scheduling
-        i43 = gr.HTML("<p style=\"margin-bottom:0.75em\">Composable Mask scheduling.</p>")
-        i44 = gr.HTML("Supports boolean operations (! - negation, & - and, | - or, ^ - xor, \ - difference, () - nested operations); default variables in \{\}, like \{init_mask\}, \{video_mask\}, \{everywhere\}; masks from files in [], like [mask1.png]; description-based <i>word masks</i> in &lt;&gt;, like &lt;apple&gt;, &lt;hair&gt;")
-        with gr.Row():
-            mask_schedule = gr.Textbox(label="mask_schedule", lines=1, value = da.mask_schedule, interactive=True)
-        with gr.Row():
-            use_noise_mask = gr.Checkbox(label="use_noise_mask", value=da.use_noise_mask, interactive=True)
-        with gr.Row():
-            noise_mask_schedule = gr.Textbox(label="noise_mask_schedule", lines=1, value = da.noise_mask_schedule, interactive=True)
-
->>>>>>> 303f251d
         # Checkpoint Scheduling
         with gr.Accordion('Checkpoint Scheduling', open=False):
             with gr.Row():
@@ -826,14 +819,9 @@
 loop_args_names = str(r'''use_looper, init_images, image_strength_schedule, blendFactorMax, blendFactorSlope, 
                           tweening_frames_schedule, color_correction_factor'''
                     ).replace("\n", "").replace(" ", "").split(',')
-                    
-<<<<<<< HEAD
+
 component_names =   ['override_settings_with_file', 'custom_settings_file'] + anim_args_names +['animation_prompts'] + args_names + video_args_names + parseq_args_names + hybrid_args_names + loop_args_names
 settings_component_names = [name for name in component_names if name not in video_args_names]
-=======
-html_count = 44
-
->>>>>>> 303f251d
 
 
 def setup_deforum_setting_ui(self, is_img2img, is_extension = True):
