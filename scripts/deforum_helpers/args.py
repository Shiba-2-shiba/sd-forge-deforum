--- conflicted
+++ resolved
@@ -5,14 +5,9 @@
 import modules.paths as ph
 import os
 from .frame_interpolation import set_interp_out_fps, gradio_f_interp_get_fps_and_fcount, process_rife_vid_upload_logic
-<<<<<<< HEAD
-from .upscaling import process_upscale_vid_upload_logic
+from .upscaling import process_upscale_vid_upload_logic, process_ncnn_upscale_vid_upload_logic
 from .vid2depth import process_depth_vid_upload_logic
-from .video_audio_utilities import find_ffmpeg_binary, ffmpeg_stitch_video, direct_stitch_vid_from_frames
-=======
-from .upscaling import process_upscale_vid_upload_logic, process_ncnn_upscale_vid_upload_logic
 from .video_audio_utilities import find_ffmpeg_binary, ffmpeg_stitch_video, direct_stitch_vid_from_frames, get_quick_vid_info, extract_number
->>>>>>> 129bd90f
 from .gradio_funcs import *
 from .general_utils import get_os
 import tempfile
@@ -858,54 +853,6 @@
                                         upscaling_resize_h = gr.Slider(label="Height", minimum=1, maximum=7680, step=1, value=512, elem_id="extras_upscaling_resize_h")
                                         upscaling_crop = gr.Checkbox(label='Crop to fit', value=True, elem_id="extras_upscaling_crop")
                             with FormRow():
-<<<<<<< HEAD
-                                upscaling_resize_w = gr.Slider(label="Width", minimum=1, maximum=7680, step=1, value=512, elem_id="extras_upscaling_resize_w")
-                                upscaling_resize_h = gr.Slider(label="Height", minimum=1, maximum=7680, step=1, value=512, elem_id="extras_upscaling_resize_h")
-                                upscaling_crop = gr.Checkbox(label='Crop to fit', value=True, elem_id="extras_upscaling_crop")
-                    with FormRow():
-                        extras_upscaler_1 = gr.Dropdown(label='Upscaler 1', elem_id="extras_upscaler_1", choices=[x.name for x in sh.sd_upscalers], value=sh.sd_upscalers[3].name)
-                        extras_upscaler_2 = gr.Dropdown(label='Upscaler 2', elem_id="extras_upscaler_2", choices=[x.name for x in sh.sd_upscalers], value=sh.sd_upscalers[0].name)
-                    with FormRow():
-                        with gr.Column(scale=3):
-                            extras_upscaler_2_visibility = gr.Slider(minimum=0.0, maximum=1.0, step=0.001, label="Upscaler 2 visibility", value=0.0, elem_id="extras_upscaler_2_visibility")
-                        with gr.Column(scale=1, min_width=80):
-                            upscale_keep_imgs = gr.Checkbox(label="Keep Imgs", elem_id="upscale_keep_imgs", value=True, interactive=True)
-
-                    tab_scale_by.select(fn=lambda: 0, inputs=[], outputs=[selected_tab])
-                    tab_scale_to.select(fn=lambda: 1, inputs=[], outputs=[selected_tab])
-
-                    # This is the actual button that's pressed to initiate the Upscaling:
-                    upscale_btn = gr.Button(value="*Upscale uploaded video*")
-                    # Show a text about CLI outputs:
-                    gr.HTML("* check your CLI for outputs")
-                    # make the function call when the UPSCALE button is clicked
-                    upscale_btn.click(upload_vid_to_upscale,inputs=[vid_to_upscale_chosen_file, selected_tab, upscaling_resize, upscaling_resize_w, upscaling_resize_h, upscaling_crop, extras_upscaler_1, extras_upscaler_2, extras_upscaler_2_visibility, upscale_keep_imgs, ffmpeg_location, ffmpeg_crf, ffmpeg_preset])
-            # Vid2Depth TAB
-            with gr.Tab('Vid2depth'):
-                vid_to_depth_chosen_file = gr.File(label="Video to get Depth from", interactive=True, file_count="single", file_types=["video"], elem_id="vid_to_depth_chosen_file")
-                with gr.Row():
-                    mode = gr.Dropdown(label='Mode', elem_id="mode", choices=['Depth (Midas/Adabins)', 'Anime Remove Background', 'Mixed'], value='Depth (Midas/Adabins)')
-                    threshold_value = gr.Slider(label="Threshold Value Lower", value=127, minimum=0, maximum=255, step=1)
-                    threshold_value_max = gr.Slider(label="Threshold Value Upper", value=255, minimum=0, maximum=255, step=1)
-                with gr.Row():
-                    thresholding = gr.Radio(['None', 'Simple', 'Simple (Auto-value)', 'Adaptive (Mean)', 'Adaptive (Gaussian)'], label="Thresholding Mode", value='None')
-                with gr.Row():
-                    adapt_block_size = gr.Number(label="Block size", value=11)
-                    adapt_c = gr.Number(label="C", value=2)
-                    invert = gr.Checkbox(label='Closer is brighter', value=True, elem_id="invert")
-                with gr.Row():
-                    end_blur = gr.Slider(label="End blur width", value=0, minimum=0, maximum=255, step=1)
-                    midas_weight_vid2depth = gr.Slider(label="MiDaS weight (vid2depth)", value=da.midas_weight, minimum=0, maximum=1, step=0.05, interactive=True)
-                    depth_keep_imgs = gr.Checkbox(label='Keep Imgs', value=True, elem_id="depth_keep_imgs")
-                with gr.Row():
-                    # This is the actual button that's pressed to initiate the Upscaling:
-                    depth_btn = gr.Button(value="*Get depth from uploaded video*")
-                with gr.Row():
-                    # Show a text about CLI outputs:
-                    gr.HTML("* check your CLI for outputs")
-                    # make the function call when the UPSCALE button is clicked
-                depth_btn.click(upload_vid_to_depth,inputs=[vid_to_depth_chosen_file, mode, thresholding, threshold_value, threshold_value_max, adapt_block_size, adapt_c, invert, end_blur, midas_weight_vid2depth, depth_keep_imgs, ffmpeg_location, ffmpeg_crf, ffmpeg_preset])
-=======
                                 extras_upscaler_1 = gr.Dropdown(label='Upscaler 1', elem_id="extras_upscaler_1", choices=[x.name for x in sh.sd_upscalers], value=sh.sd_upscalers[3].name)
                                 extras_upscaler_2 = gr.Dropdown(label='Upscaler 2', elem_id="extras_upscaler_2", choices=[x.name for x in sh.sd_upscalers], value=sh.sd_upscalers[0].name)
                             with FormRow():
@@ -921,7 +868,31 @@
                             gr.HTML("* check your CLI for outputs")
                             # make the function call when the UPSCALE button is clicked
                             upscale_btn.click(upload_vid_to_upscale,inputs=[vid_to_upscale_chosen_file, selected_tab, upscaling_resize, upscaling_resize_w, upscaling_resize_h, upscaling_crop, extras_upscaler_1, extras_upscaler_2, extras_upscaler_2_visibility, upscale_keep_imgs, ffmpeg_location, ffmpeg_crf, ffmpeg_preset])
->>>>>>> 129bd90f
+                    # Vid2Depth TAB
+            with gr.Tab('Vid2depth'):
+                vid_to_depth_chosen_file = gr.File(label="Video to get Depth from", interactive=True, file_count="single", file_types=["video"], elem_id="vid_to_depth_chosen_file")
+                with gr.Row():
+                    mode = gr.Dropdown(label='Mode', elem_id="mode", choices=['Depth (Midas/Adabins)', 'Anime Remove Background', 'Mixed'], value='Depth (Midas/Adabins)')
+                    threshold_value = gr.Slider(label="Threshold Value Lower", value=127, minimum=0, maximum=255, step=1)
+                    threshold_value_max = gr.Slider(label="Threshold Value Upper", value=255, minimum=0, maximum=255, step=1)
+                with gr.Row():
+                    thresholding = gr.Radio(['None', 'Simple', 'Simple (Auto-value)', 'Adaptive (Mean)', 'Adaptive (Gaussian)'], label="Thresholding Mode", value='None')
+                with gr.Row():
+                    adapt_block_size = gr.Number(label="Block size", value=11)
+                    adapt_c = gr.Number(label="C", value=2)
+                    invert = gr.Checkbox(label='Closer is brighter', value=True, elem_id="invert")
+                with gr.Row():
+                    end_blur = gr.Slider(label="End blur width", value=0, minimum=0, maximum=255, step=1)
+                    midas_weight_vid2depth = gr.Slider(label="MiDaS weight (vid2depth)", value=da.midas_weight, minimum=0, maximum=1, step=0.05, interactive=True)
+                    depth_keep_imgs = gr.Checkbox(label='Keep Imgs', value=True, elem_id="depth_keep_imgs")
+                with gr.Row():
+                    # This is the actual button that's pressed to initiate the Upscaling:
+                    depth_btn = gr.Button(value="*Get depth from uploaded video*")
+                with gr.Row():
+                    # Show a text about CLI outputs:
+                    gr.HTML("* check your CLI for outputs")
+                    # make the function call when the UPSCALE button is clicked
+                depth_btn.click(upload_vid_to_depth,inputs=[vid_to_depth_chosen_file, mode, thresholding, threshold_value, threshold_value_max, adapt_block_size, adapt_c, invert, end_blur, midas_weight_vid2depth, depth_keep_imgs, ffmpeg_location, ffmpeg_crf, ffmpeg_preset])
             # STITCH FRAMES TO VID TAB
             with gr.Tab('Frames to Video') as stitch_imgs_to_vid_row:
                 with gr.Row(visible=False):
@@ -1214,7 +1185,6 @@
     
     process_upscale_vid_upload_logic(vid_to_upscale_chosen_file, selected_tab, upscaling_resize, upscaling_resize_w, upscaling_resize_h, upscaling_crop, extras_upscaler_1, extras_upscaler_2, extras_upscaler_2_visibility, vid_to_upscale_chosen_file.orig_name, upscale_keep_imgs, ffmpeg_location, ffmpeg_crf, ffmpeg_preset)
 
-<<<<<<< HEAD
 def upload_vid_to_depth(vid_to_depth_chosen_file, mode, thresholding, threshold_value, threshold_value_max, adapt_block_size, adapt_c, invert, end_blur, midas_weight_vid2depth, depth_keep_imgs, ffmpeg_location, ffmpeg_crf, ffmpeg_preset):
     # print msg and do nothing if vid not uploaded
     if not vid_to_depth_chosen_file:
@@ -1224,7 +1194,7 @@
     f_models_path = root_params['models_path']
     
     process_depth_vid_upload_logic(vid_to_depth_chosen_file, mode, thresholding, threshold_value, threshold_value_max, adapt_block_size, adapt_c, invert, end_blur, midas_weight_vid2depth, vid_to_depth_chosen_file.orig_name, depth_keep_imgs, ffmpeg_location, ffmpeg_crf, ffmpeg_preset, f_models_path)
-=======
+
 def ncnn_upload_vid_to_upscale(vid_path, in_vid_fps, in_vid_res, out_vid_res, upscale_model, upscale_factor, keep_imgs, f_location, f_crf, f_preset):
     if vid_path is None:
         print("Please upload a video :)")
@@ -1232,5 +1202,4 @@
     root_params = Root()
     f_models_path = root_params['models_path']
     current_user = root_params['current_user_os']
-    process_ncnn_upscale_vid_upload_logic(vid_path, in_vid_fps, in_vid_res, out_vid_res, f_models_path, upscale_model, upscale_factor, keep_imgs, f_location, f_crf, f_preset, current_user)
->>>>>>> 129bd90f
+    process_ncnn_upscale_vid_upload_logic(vid_path, in_vid_fps, in_vid_res, out_vid_res, f_models_path, upscale_model, upscale_factor, keep_imgs, f_location, f_crf, f_preset, current_user)