--- conflicted
+++ resolved
@@ -12,10 +12,7 @@
 from .general_utils import get_deforum_version
 from .upscaling import make_upscale_v2
 from .video_audio_utilities import ffmpeg_stitch_video, make_gifski_gif, handle_imgs_deletion, get_ffmpeg_params
-<<<<<<< HEAD
-=======
 from pathlib import Path
->>>>>>> 42fadc0b
 from .settings import save_settings_from_animation_run
 
 # this global param will contain the latest generated video HTML-data-URL info (for preview inside the UI when needed)
