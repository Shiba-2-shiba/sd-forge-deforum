# This file is used to map deprecated setting names in a dictionary
# and print a message containing the old and the new names
<<<<<<< HEAD
=======
cn_models = 5

>>>>>>> 304c90ec
deprecation_map = {
    "histogram_matching": None,
    "flip_2d_perspective": "enable_perspective_flip",
    "skip_video_for_run_all": "skip_video_creation",
    "color_coherence": [
        ("Match Frame 0 HSV", "HSV", False),
        ("Match Frame 0 LAB", "LAB", False),
        ("Match Frame 0 RGB", "RGB", False),
        # ,("removed_value", None, True) # for removed values, if we'll need in the future
    ],
    "hybrid_composite": [
        (False, "None", False),
        (True, "Normal", False),
    ],
    "optical_flow_redo_generation": [
        (False, "None", False),
        (True, "DIS Fine", False),
    ],
    "optical_flow_cadence": [
        (False, "None", False),
        (True, "DIS Fine", False),
    ],
    "cn_1_resize_mode": [
        ("Envelope (Outer Fit)", "Outer Fit (Shrink to Fit)", False),
        ("Scale to Fit (Inner Fit)", "Inner Fit (Scale to Fit)", False),
    ],
    "cn_2_resize_mode": [
        ("Envelope (Outer Fit)", "Outer Fit (Shrink to Fit)", False),
        ("Scale to Fit (Inner Fit)", "Inner Fit (Scale to Fit)", False),
    ],
    "cn_3_resize_mode": [
        ("Envelope (Outer Fit)", "Outer Fit (Shrink to Fit)", False),
        ("Scale to Fit (Inner Fit)", "Inner Fit (Scale to Fit)", False),
    ],
    "use_zoe_depth": ("depth_algorithm", [("True", "Zoe+AdaBins"), ("False", "Midas+AdaBins")]),
}

def dynamic_num_to_schedule_formatter(old_value):
    return f"0:({old_value})"
    
for i in range(1, cn_models + 1):
    deprecation_map[f"cn_{i}_weight"] = dynamic_num_to_schedule_formatter
    
def handle_deprecated_settings(settings_json):
    for setting_name, deprecation_info in deprecation_map.items():
        if setting_name in settings_json:
<<<<<<< HEAD
            if isinstance(deprecation_info, tuple):
                new_setting_name, value_map = deprecation_info
                old_value = str(settings_json.pop(setting_name))  # Convert the boolean value to a string for comparison
                new_value = next((v for k, v in value_map if k == old_value), None)
                if new_value is not None:
                    print(f"WARNING: Setting '{setting_name}' has been renamed to '{new_setting_name}' with value '{new_value}'. The saved settings file will reflect the change")
                    settings_json[new_setting_name] = new_value
                continue
            if deprecation_info is None:
                    print(f"WARNING: Setting '{setting_name}' has been removed. It will be discarded and the default value used instead!")
=======
            if callable(deprecation_info):
                old_value = settings_json[setting_name]
                if isinstance(old_value, (int, float)):
                    new_value = deprecation_info(old_value)
                    print(f"WARNING: Value '{old_value}' for setting '{setting_name}' has been replaced with '{new_value}'. The saved settings file will reflect the change")
                    settings_json[setting_name] = new_value
            elif deprecation_info is None:
                print(f"WARNING: Setting '{setting_name}' has been removed. It will be discarded and the default value used instead!")
>>>>>>> 304c90ec
            elif isinstance(deprecation_info, str):
                print(f"WARNING: Setting '{setting_name}' has been renamed to '{deprecation_info}'. The saved settings file will reflect the change")
                settings_json[deprecation_info] = settings_json.pop(setting_name)
            elif isinstance(deprecation_info, list):
                for old_value, new_value, is_removed in deprecation_info:
                    if settings_json[setting_name] == old_value:
                        if is_removed:
                            print(f"WARNING: Value '{old_value}' for setting '{setting_name}' has been removed. It will be discarded and the default value used instead!")
                        else:
                            print(f"WARNING: Value '{old_value}' for setting '{setting_name}' has been replaced with '{new_value}'. The saved settings file will reflect the change")
                            settings_json[setting_name] = new_value<|MERGE_RESOLUTION|>--- conflicted
+++ resolved
@@ -1,10 +1,8 @@
 # This file is used to map deprecated setting names in a dictionary
 # and print a message containing the old and the new names
-<<<<<<< HEAD
-=======
+
 cn_models = 5
 
->>>>>>> 304c90ec
 deprecation_map = {
     "histogram_matching": None,
     "flip_2d_perspective": "enable_perspective_flip",
@@ -47,31 +45,25 @@
     
 for i in range(1, cn_models + 1):
     deprecation_map[f"cn_{i}_weight"] = dynamic_num_to_schedule_formatter
-    
+
 def handle_deprecated_settings(settings_json):
     for setting_name, deprecation_info in deprecation_map.items():
         if setting_name in settings_json:
-<<<<<<< HEAD
-            if isinstance(deprecation_info, tuple):
+            if deprecation_info is None:
+                print(f"WARNING: Setting '{setting_name}' has been removed. It will be discarded and the default value used instead!")
+            elif isinstance(deprecation_info, tuple):
                 new_setting_name, value_map = deprecation_info
                 old_value = str(settings_json.pop(setting_name))  # Convert the boolean value to a string for comparison
                 new_value = next((v for k, v in value_map if k == old_value), None)
                 if new_value is not None:
                     print(f"WARNING: Setting '{setting_name}' has been renamed to '{new_setting_name}' with value '{new_value}'. The saved settings file will reflect the change")
                     settings_json[new_setting_name] = new_value
-                continue
-            if deprecation_info is None:
-                    print(f"WARNING: Setting '{setting_name}' has been removed. It will be discarded and the default value used instead!")
-=======
-            if callable(deprecation_info):
+            elif callable(deprecation_info):
                 old_value = settings_json[setting_name]
                 if isinstance(old_value, (int, float)):
                     new_value = deprecation_info(old_value)
                     print(f"WARNING: Value '{old_value}' for setting '{setting_name}' has been replaced with '{new_value}'. The saved settings file will reflect the change")
                     settings_json[setting_name] = new_value
-            elif deprecation_info is None:
-                print(f"WARNING: Setting '{setting_name}' has been removed. It will be discarded and the default value used instead!")
->>>>>>> 304c90ec
             elif isinstance(deprecation_info, str):
                 print(f"WARNING: Setting '{setting_name}' has been renamed to '{deprecation_info}'. The saved settings file will reflect the change")
                 settings_json[deprecation_info] = settings_json.pop(setting_name)
