import numpy as np
import cv2
from PIL import Image
from .prompt import split_weighted_subprompts
from .load_images import load_img, prepare_mask, check_mask_for_errors
from .webui_sd_pipeline import get_webui_sd_pipeline
from .animation import sample_from_cv2, sample_to_cv2

#Webui
import cv2
from .animation import sample_from_cv2, sample_to_cv2
from modules import processing, sd_models
from modules.shared import opts, sd_model
from modules.processing import process_images, StableDiffusionProcessingTxt2Img

import math, json, itertools
import requests

def load_mask_latent(mask_input, shape):
    # mask_input (str or PIL Image.Image): Path to the mask image or a PIL Image object
    # shape (list-like len(4)): shape of the image to match, usually latent_image.shape
    
<<<<<<< HEAD
def generate(args, anim_args, root, frame = 0, sampler_name=None):
=======
    if isinstance(mask_input, str): # mask input is probably a file name
        if mask_input.startswith('http://') or mask_input.startswith('https://'):
            mask_image = Image.open(requests.get(mask_input, stream=True).raw).convert('RGBA')
        else:
            mask_image = Image.open(mask_input).convert('RGBA')
    elif isinstance(mask_input, Image.Image):
        mask_image = mask_input
    else:
        raise Exception("mask_input must be a PIL image or a file name")

    mask_w_h = (shape[-1], shape[-2])
    mask = mask_image.resize(mask_w_h, resample=Image.LANCZOS)
    mask = mask.convert("L")
    return mask

def isJson(myjson):
    try:
        json.loads(myjson)
    except ValueError as e:
        return False
    return True

# Add pairwise implementation here not to upgrade
# the whole python to 3.10 just for one function
def pairwise_repl(iterable):
    a, b = itertools.tee(iterable)
    next(b, None)
    return zip(a, b)

def generate(args, anim_args, loop_args, root, frame = 0, return_sample=False, sampler_name=None):
>>>>>>> 303f251d
    assert args.prompt is not None
    
    # Setup the pipeline
    p = get_webui_sd_pipeline(args, root, frame)
    p.prompt, p.negative_prompt = split_weighted_subprompts(args.prompt, frame)
    
    if not args.use_init and args.strength > 0 and args.strength_0_no_init:
        print("\nNo init image, but strength > 0. Strength has been auto set to 0, since use_init is False.")
        print("If you want to force strength > 0 with no init, please set strength_0_no_init to False.\n")
        args.strength = 0
    processed = None
    mask_image = None
    init_image = None
    image_init0 = None

    if loop_args.useLooper:
        # TODO find out why we need to set this in the init tab
        if args.strength == 0:
            raise RuntimeError("Strength needs to be set greater than 0 in Init tab and strength_0_no_init should not be checked")
        if args.seed_behavior != "schedule":
            raise RuntimeError("seed_behavior needs to be set to schedule in Run tab")
        if not isJson(loop_args.imagesToKeyframe):
            raise RuntimeError("Images to use for keyframe guidance is not proper json")
        args.strength = loop_args.imageStrength
        tweeningFrames = loop_args.tweeningFrameSchedule
        blendFactor = .07
        colorCorrectionFactor = loop_args.colorCorrectionFactor
        jsonImages = json.loads(loop_args.imagesToKeyframe)
        framesToImageSwapOn = list(map(int, list(jsonImages.keys())))
        # find which image to show
        frameToChoose = 0
        for swappingFrame in framesToImageSwapOn[1:]:
            frameToChoose += (frame >= int(swappingFrame))
        
        #find which frame to do our swapping on for tweening
        skipFrame = 25
        for fs, fe in pairwise_repl(framesToImageSwapOn):
            if fs <= frame <= fe:
                skipFrame = fe - fs

        if frame % skipFrame <= tweeningFrames: # number of tweening frames
            blendFactor = loop_args.blendFactorMax - loop_args.blendFactorSlope*math.cos((frame % tweeningFrames) / (tweeningFrames / 2))
        init_image2, _ = load_img(list(jsonImages.values())[frameToChoose],
                                shape=(args.W, args.H),
                                use_alpha_as_mask=args.use_alpha_as_mask)
        image_init0 = list(jsonImages.values())[0]
            
    else: # they passed in a single init image
        image_init0 = args.init_image


    available_samplers = { 
        'euler a':'Euler a',
        'euler':'Euler',
        'lms':'LMS',
        'heun':'Heun',
        'dpm2':'DPM2',
        'dpm2 a':'DPM2 a',
        'dpm++ 2s a':'DPM++ 2S a',
        'dpm++ 2m':'DPM++ 2M',
        'dpm++ sde':'DPM++ SDE',
        'dpm fast':'DPM fast',
        'dpm adaptive':'DPM adaptive',
        'lms karras':'LMS Karras' ,
        'dpm2 karras':'DPM2 Karras',
        'dpm2 a karras':'DPM2 a Karras',
        'dpm++ 2s a karras':'DPM++ 2S a Karras',
        'dpm++ 2m karras':'DPM++ 2M Karras',
        'dpm++ sde karras':'DPM++ SDE Karras'
    }
    if sampler_name is not None:
        if sampler_name in available_samplers.keys():
            args.sampler = available_samplers[sampler_name]

    if args.checkpoint is not None:
        info = sd_models.get_closet_checkpoint_match(args.checkpoint)
        if info is None:
            raise RuntimeError(f"Unknown checkpoint: {args.checkpoint}")
        sd_models.reload_model_weights(info=info)
    
    if args.init_image is not None and not isinstance(args.init_image, str):
        pass

    else if args.init_sample is not None:
        open_cv_image = sample_to_cv2(args.init_sample)
        img = cv2.cvtColor(open_cv_image, cv2.COLOR_BGR2RGB)
        init_image = Image.fromarray(img)
        image_init0 = Image.fromarray(img)
        if loop_args.useLooper and isJson(loop_args.imagesToKeyframe):
            init_image = Image.blend(init_image, init_image2, blendFactor)
            correction_colors = Image.blend(init_image, init_image2, colorCorrectionFactor)
            p.color_corrections = [processing.setup_color_correction(correction_colors)]

    # this is the first pass
    elif loop_args.useLooper or (args.use_init and ((args.init_image != None and args.init_image != ''))):
        init_image, mask_image = load_img(image_init0, # initial init image
                                          shape=(args.W, args.H),  
                                          use_alpha_as_mask=args.use_alpha_as_mask)
                                          
    else:
        print(f"Not using an init image (doing pure txt2img) - seed:{p.seed}; subseed:{p.subseed}; subseed_strength:{p.subseed_strength}; cfg_scale:{p.cfg_scale}; steps:{p.steps}")
        p_txt = StableDiffusionProcessingTxt2Img(
                sd_model=sd_model,
                outpath_samples=p.outpath_samples,
                outpath_grids=p.outpath_samples,
                prompt=p.prompt,
                styles=p.styles,
                negative_prompt=p.negative_prompt,
                seed=p.seed,
                subseed=p.subseed,
                subseed_strength=p.subseed_strength,
                seed_resize_from_h=p.seed_resize_from_h,
                seed_resize_from_w=p.seed_resize_from_w,
                seed_enable_extras=p.seed_enable_extras,
                sampler_name=p.sampler_name,
                batch_size=p.batch_size,
                n_iter=p.n_iter,
                steps=p.steps,
                cfg_scale=p.cfg_scale,
                width=p.width,
                height=p.height,
                restore_faces=p.restore_faces,
                tiling=p.tiling,
                enable_hr=None,
                denoising_strength=None,
            )
        processed = processing.process_images(p_txt)
    
    if processed is None:
        # Mask functions
        if args.use_mask:
            mask = args.mask_image
            #assign masking options to pipeline
            if mask is not None:
                p.inpainting_mask_invert = args.invert_mask
                p.inpainting_fill = args.fill 
                p.inpaint_full_res= args.full_res_mask 
                p.inpaint_full_res_padding = args.full_res_mask_padding
        else:
            mask = None

        assert not ( (mask is not None and args.use_mask and args.overlay_mask) and (args.init_sample is None and init_image is None)), "Need an init image when use_mask == True and overlay_mask == True"
        
        p.init_images = [init_image]
        p.image_mask = mask

        print(f"seed={p.seed}; subseed={p.subseed}; subseed_strength={p.subseed_strength}; denoising_strength={p.denoising_strength}; steps={p.steps}; cfg_scale={p.cfg_scale}; sampler={p.sampler_name}")
        processed = processing.process_images(p)
    
    if root.initial_info == None:
        root.initial_seed = processed.seed
        root.initial_info = processed.info
    
    if root.first_frame == None:
        root.first_frame = processed.images[0]
        ### TODO: put the correct arg here.
        if anim_args.histogram_matching:
            root.color_corrections = [processing.setup_color_correction(root.first_frame)]
    
    results = [processed.images[0]]
    
    return results<|MERGE_RESOLUTION|>--- conflicted
+++ resolved
@@ -20,9 +20,6 @@
     # mask_input (str or PIL Image.Image): Path to the mask image or a PIL Image object
     # shape (list-like len(4)): shape of the image to match, usually latent_image.shape
     
-<<<<<<< HEAD
-def generate(args, anim_args, root, frame = 0, sampler_name=None):
-=======
     if isinstance(mask_input, str): # mask input is probably a file name
         if mask_input.startswith('http://') or mask_input.startswith('https://'):
             mask_image = Image.open(requests.get(mask_input, stream=True).raw).convert('RGBA')
@@ -53,7 +50,6 @@
     return zip(a, b)
 
 def generate(args, anim_args, loop_args, root, frame = 0, return_sample=False, sampler_name=None):
->>>>>>> 303f251d
     assert args.prompt is not None
     
     # Setup the pipeline
