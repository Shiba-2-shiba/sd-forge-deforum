--- conflicted
+++ resolved
@@ -29,14 +29,11 @@
 from .rich import console
 from .defaults import get_samplers_list
 from .prompt import check_is_number
-<<<<<<< HEAD
 import cv2
 import numpy as np
 from types import SimpleNamespace
 
-=======
 from .general_utils import debug_print
->>>>>>> d4ac46fe
 
 def load_mask_latent(mask_input, shape):
     # mask_input (str or PIL Image.Image): Path to the mask image or a PIL Image object
