import os
import pandas as pd
import cv2
import numpy as np
import numexpr
import gc
import random
import PIL
import time
from PIL import Image, ImageOps
from .generate import generate, isJson
from .noise import add_noise
from .animation import anim_frame_warp
from .animation_key_frames import DeformAnimKeys, LooperAnimKeys
from .video_audio_utilities import get_frame_name, get_next_frame, render_preview
from .depth import DepthModel
from .colors import maintain_colors
from .parseq_adapter import ParseqAdapter
from .seed import next_seed
from .image_sharpening import unsharp_mask
from .load_images import get_mask, load_img, load_image, get_mask_from_file
from .hybrid_video import (
    hybrid_generation, hybrid_composite, get_matrix_for_hybrid_motion, get_matrix_for_hybrid_motion_prev, get_flow_for_hybrid_motion, get_flow_for_hybrid_motion_prev, image_transform_ransac,
    image_transform_optical_flow, get_flow_from_images, abs_flow_to_rel_flow, rel_flow_to_abs_flow)
from .save_images import save_image
from .composable_masks import compose_mask_with_check
from .settings import save_settings_from_animation_run
from .deforum_controlnet import unpack_controlnet_vids, is_controlnet_enabled
from .subtitle_handler import init_srt_file, write_frame_subtitle, format_animation_params
from .resume import get_resume_vars
from .masks import do_overlay_mask
from .prompt import prepare_prompt
from modules.shared import opts, cmd_opts, state, sd_model
from modules import lowvram, devices, sd_hijack
from .RAFT import RAFT

from deforum_api import JobStatusTracker

def render_animation(args, anim_args, video_args, parseq_args, loop_args, controlnet_args, root):
    if opts.data.get("deforum_save_gen_info_as_srt", False):  # create .srt file and set timeframe mechanism using FPS
        srt_filename = os.path.join(args.outdir, f"{root.timestring}.srt")
        srt_frame_duration = init_srt_file(srt_filename, video_args.fps)

    if anim_args.animation_mode in ['2D', '3D']:
        # handle hybrid video generation
        if anim_args.hybrid_composite != 'None' or anim_args.hybrid_motion in ['Affine', 'Perspective', 'Optical Flow']:
            args, anim_args, inputfiles = hybrid_generation(args, anim_args, root)
            # path required by hybrid functions, even if hybrid_comp_save_extra_frames is False
            hybrid_frame_path = os.path.join(args.outdir, 'hybridframes')
        # initialize prev_flow
        if anim_args.hybrid_motion == 'Optical Flow':
            prev_flow = None

        if loop_args.use_looper:
            print("Using Guided Images mode: seed_behavior will be set to 'schedule' and 'strength_0_no_init' to False")
            if args.strength == 0:
                raise RuntimeError("Strength needs to be greater than 0 in Init tab")
            args.strength_0_no_init = False
            args.seed_behavior = "schedule"
            if not isJson(loop_args.init_images):
                raise RuntimeError("The images set for use with keyframe-guidance are not in a proper JSON format")

    # handle controlnet video input frames generation
    if is_controlnet_enabled(controlnet_args):
        unpack_controlnet_vids(args, anim_args, controlnet_args)

    # initialise Parseq adapter
    parseq_adapter = ParseqAdapter(parseq_args, anim_args, video_args, controlnet_args, loop_args)

    # expand key frame strings to values
    keys = DeformAnimKeys(anim_args, args.seed) if not parseq_adapter.use_parseq else parseq_adapter.anim_keys
    loopSchedulesAndData = LooperAnimKeys(loop_args, anim_args, args.seed) if not parseq_adapter.use_parseq else parseq_adapter.looper_keys

    # create output folder for the batch
    os.makedirs(args.outdir, exist_ok=True)
    print(f"Saving animation frames to:\n{args.outdir}")

    # save settings.txt file for the current run
    save_settings_from_animation_run(args, anim_args, parseq_args, loop_args, controlnet_args, video_args, root)

    # resume from timestring
    if anim_args.resume_from_timestring:
        root.timestring = anim_args.resume_timestring

    # Always enable pseudo-3d with parseq. No need for an extra toggle:
    # Whether it's used or not in practice is defined by the schedules
    if parseq_adapter.use_parseq:
        anim_args.flip_2d_perspective = True

    # expand prompts out to per-frame
    if parseq_adapter.manages_prompts():
        prompt_series = keys.prompts
    else:
        prompt_series = pd.Series([np.nan for a in range(anim_args.max_frames)])
        for i, prompt in root.animation_prompts.items():
            if str(i).isdigit():
                prompt_series[int(i)] = prompt
            else:
                prompt_series[int(numexpr.evaluate(i))] = prompt
        prompt_series = prompt_series.ffill().bfill()

    # check for video inits
    using_vid_init = anim_args.animation_mode == 'Video Input'

    # load depth model for 3D
    predict_depths = (anim_args.animation_mode == '3D' and anim_args.use_depth_warping) or anim_args.save_depth_maps
    predict_depths = predict_depths or (anim_args.hybrid_composite and anim_args.hybrid_comp_mask_type in ['Depth', 'Video Depth'])
    if predict_depths:
        keep_in_vram = opts.data.get("deforum_keep_3d_models_in_vram")

        device = ('cpu' if cmd_opts.lowvram or cmd_opts.medvram else root.device)
        depth_model = DepthModel(root.models_path, device, root.half_precision, keep_in_vram=keep_in_vram, depth_algorithm=anim_args.depth_algorithm, Width=args.W, Height=args.H,
                                 midas_weight=anim_args.midas_weight)

        # depth-based hybrid composite mask requires saved depth maps
        if anim_args.hybrid_composite != 'None' and anim_args.hybrid_comp_mask_type == 'Depth':
            anim_args.save_depth_maps = True
    else:
        depth_model = None
        anim_args.save_depth_maps = False

    raft_model = None
    load_raft = (anim_args.optical_flow_cadence == "RAFT" and int(anim_args.diffusion_cadence) > 1) or \
                (anim_args.hybrid_motion == "Optical Flow" and anim_args.hybrid_flow_method == "RAFT") or \
                (anim_args.optical_flow_redo_generation == "RAFT")
    if load_raft:
        print("Loading RAFT model...")
        raft_model = RAFT()

    # state for interpolating between diffusion steps
    turbo_steps = 1 if using_vid_init else int(anim_args.diffusion_cadence)
    turbo_prev_image, turbo_prev_frame_idx = None, 0
    turbo_next_image, turbo_next_frame_idx = None, 0

    # initialize vars
    prev_img = None
    color_match_sample = None
    start_frame = 0

    # resume animation (requires at least two frames - see function)
    if anim_args.resume_from_timestring:
        # determine last frame and frame to start on
        prev_frame, next_frame, prev_img, next_img = get_resume_vars(
            folder=args.outdir,
            timestring=anim_args.resume_timestring,
            cadence=turbo_steps
        )

        # set up turbo step vars
        if turbo_steps > 1:
            turbo_prev_image, turbo_prev_frame_idx = prev_img, prev_frame
            turbo_next_image, turbo_next_frame_idx = next_img, next_frame

        # advance start_frame to next frame
        start_frame = next_frame + 1

    frame_idx = start_frame

    # reset the mask vals as they are overwritten in the compose_mask algorithm
    mask_vals = {}
    noise_mask_vals = {}

    mask_vals['everywhere'] = Image.new('1', (args.W, args.H), 1)
    noise_mask_vals['everywhere'] = Image.new('1', (args.W, args.H), 1)

    mask_image = None

    if args.use_init and args.init_image != None and args.init_image != '':
        _, mask_image = load_img(args.init_image,
                                 shape=(args.W, args.H),
                                 use_alpha_as_mask=args.use_alpha_as_mask)
        mask_vals['video_mask'] = mask_image
        noise_mask_vals['video_mask'] = mask_image

    # Grab the first frame masks since they wont be provided until next frame
    # Video mask overrides the init image mask, also, won't be searching for init_mask if use_mask_video is set
    # Made to solve https://github.com/deforum-art/deforum-for-automatic1111-webui/issues/386
    if anim_args.use_mask_video:

        args.mask_file = get_mask_from_file(get_next_frame(args.outdir, anim_args.video_mask_path, frame_idx, True), args)
        root.noise_mask = get_mask_from_file(get_next_frame(args.outdir, anim_args.video_mask_path, frame_idx, True), args)

        mask_vals['video_mask'] = get_mask_from_file(get_next_frame(args.outdir, anim_args.video_mask_path, frame_idx, True), args)
        noise_mask_vals['video_mask'] = get_mask_from_file(get_next_frame(args.outdir, anim_args.video_mask_path, frame_idx, True), args)
    elif mask_image is None and args.use_mask:
        mask_vals['video_mask'] = get_mask(args)
        noise_mask_vals['video_mask'] = get_mask(args)  # TODO?: add a different default noisc mask

    # get color match for 'Image' color coherence only once, before loop
    if anim_args.color_coherence == 'Image':
        color_match_sample = load_image(anim_args.color_coherence_image_path)
        color_match_sample = color_match_sample.resize((args.W, args.H), PIL.Image.LANCZOS)
        color_match_sample = cv2.cvtColor(np.array(color_match_sample), cv2.COLOR_RGB2BGR)

    # Webui
    state.job_count = anim_args.max_frames
    last_preview_frame = 0

    while frame_idx < anim_args.max_frames:
        # Webui

        state.job = f"frame {frame_idx + 1}/{anim_args.max_frames}"
        state.job_no = frame_idx + 1

        if state.skipped:
            print("\n** PAUSED **")
            state.skipped = False
            while not state.skipped:
                time.sleep(0.1)
            print("** RESUMING **")

        print(f"\033[36mAnimation frame: \033[0m{frame_idx}/{anim_args.max_frames}  ")

        noise = keys.noise_schedule_series[frame_idx]
        strength = keys.strength_schedule_series[frame_idx]
        scale = keys.cfg_scale_schedule_series[frame_idx]
        contrast = keys.contrast_schedule_series[frame_idx]
        kernel = int(keys.kernel_schedule_series[frame_idx])
        sigma = keys.sigma_schedule_series[frame_idx]
        amount = keys.amount_schedule_series[frame_idx]
        threshold = keys.threshold_schedule_series[frame_idx]
        cadence_flow_factor = keys.cadence_flow_factor_schedule_series[frame_idx]
        redo_flow_factor = keys.redo_flow_factor_schedule_series[frame_idx]
        hybrid_comp_schedules = {
            "alpha": keys.hybrid_comp_alpha_schedule_series[frame_idx],
            "mask_blend_alpha": keys.hybrid_comp_mask_blend_alpha_schedule_series[frame_idx],
            "mask_contrast": keys.hybrid_comp_mask_contrast_schedule_series[frame_idx],
            "mask_auto_contrast_cutoff_low": int(keys.hybrid_comp_mask_auto_contrast_cutoff_low_schedule_series[frame_idx]),
            "mask_auto_contrast_cutoff_high": int(keys.hybrid_comp_mask_auto_contrast_cutoff_high_schedule_series[frame_idx]),
            "flow_factor": keys.hybrid_flow_factor_schedule_series[frame_idx]
        }
        scheduled_sampler_name = None
        scheduled_clipskip = None
        scheduled_noise_multiplier = None
        scheduled_ddim_eta = None
        scheduled_ancestral_eta = None

        mask_seq = None
        noise_mask_seq = None
        if anim_args.enable_steps_scheduling and keys.steps_schedule_series[frame_idx] is not None:
            args.steps = int(keys.steps_schedule_series[frame_idx])
        if anim_args.enable_sampler_scheduling and keys.sampler_schedule_series[frame_idx] is not None:
            scheduled_sampler_name = keys.sampler_schedule_series[frame_idx].casefold()
        if anim_args.enable_clipskip_scheduling and keys.clipskip_schedule_series[frame_idx] is not None:
            scheduled_clipskip = int(keys.clipskip_schedule_series[frame_idx])
        if anim_args.enable_noise_multiplier_scheduling and keys.noise_multiplier_schedule_series[frame_idx] is not None:
            scheduled_noise_multiplier = float(keys.noise_multiplier_schedule_series[frame_idx])
        if anim_args.enable_ddim_eta_scheduling and keys.ddim_eta_schedule_series[frame_idx] is not None:
            scheduled_ddim_eta = float(keys.ddim_eta_schedule_series[frame_idx])
        if anim_args.enable_ancestral_eta_scheduling and keys.ancestral_eta_schedule_series[frame_idx] is not None:
            scheduled_ancestral_eta = float(keys.ancestral_eta_schedule_series[frame_idx])
        if args.use_mask and keys.mask_schedule_series[frame_idx] is not None:
            mask_seq = keys.mask_schedule_series[frame_idx]
        if anim_args.use_noise_mask and keys.noise_mask_schedule_series[frame_idx] is not None:
            noise_mask_seq = keys.noise_mask_schedule_series[frame_idx]

        if args.use_mask and not anim_args.use_noise_mask:
            noise_mask_seq = mask_seq

        depth = None

        if anim_args.animation_mode == '3D' and (cmd_opts.lowvram or cmd_opts.medvram):
            # Unload the main checkpoint and load the depth model
            lowvram.send_everything_to_cpu()
            sd_hijack.model_hijack.undo_hijack(sd_model)
            devices.torch_gc()
            if predict_depths: depth_model.to(root.device)

        if turbo_steps == 1 and opts.data.get("deforum_save_gen_info_as_srt"):
            params_string = format_animation_params(keys, prompt_series, frame_idx)
            write_frame_subtitle(srt_filename, frame_idx, srt_frame_duration, f"F#: {frame_idx}; Cadence: false; Seed: {args.seed}; {params_string}")
            params_string = None

        # emit in-between frames
        if turbo_steps > 1:
            tween_frame_start_idx = max(start_frame, frame_idx - turbo_steps)
            cadence_flow = None
            for tween_frame_idx in range(tween_frame_start_idx, frame_idx):
                # update progress during cadence
                state.job = f"frame {tween_frame_idx + 1}/{anim_args.max_frames}"
                state.job_no = tween_frame_idx + 1
                # cadence vars
                tween = float(tween_frame_idx - tween_frame_start_idx + 1) / float(frame_idx - tween_frame_start_idx)
                advance_prev = turbo_prev_image is not None and tween_frame_idx > turbo_prev_frame_idx
                advance_next = tween_frame_idx > turbo_next_frame_idx

                # optical flow cadence setup before animation warping
                if anim_args.animation_mode in ['2D', '3D'] and anim_args.optical_flow_cadence != 'None':
                    if keys.strength_schedule_series[tween_frame_start_idx] > 0:
                        if cadence_flow is None and turbo_prev_image is not None and turbo_next_image is not None:
                            cadence_flow = get_flow_from_images(turbo_prev_image, turbo_next_image, anim_args.optical_flow_cadence, raft_model) / 2
                            turbo_next_image = image_transform_optical_flow(turbo_next_image, -cadence_flow, 1)

                if opts.data.get("deforum_save_gen_info_as_srt"):
                    params_string = format_animation_params(keys, prompt_series, tween_frame_idx)
                    write_frame_subtitle(srt_filename, tween_frame_idx, srt_frame_duration, f"F#: {tween_frame_idx}; Cadence: {tween < 1.0}; Seed: {args.seed}; {params_string}")
                    params_string = None

                print(f"Creating in-between {'' if cadence_flow is None else anim_args.optical_flow_cadence + ' optical flow '}cadence frame: {tween_frame_idx}; tween:{tween:0.2f};")

                if depth_model is not None:
                    assert (turbo_next_image is not None)
                    depth = depth_model.predict(turbo_next_image, anim_args.midas_weight, root.half_precision)

                if advance_prev:
                    turbo_prev_image, _ = anim_frame_warp(turbo_prev_image, args, anim_args, keys, tween_frame_idx, depth_model, depth=depth, device=root.device, half_precision=root.half_precision)
                if advance_next:
                    turbo_next_image, _ = anim_frame_warp(turbo_next_image, args, anim_args, keys, tween_frame_idx, depth_model, depth=depth, device=root.device, half_precision=root.half_precision)

                # hybrid video motion - warps turbo_prev_image or turbo_next_image to match motion
                if tween_frame_idx > 0:
                    if anim_args.hybrid_motion in ['Affine', 'Perspective']:
                        if anim_args.hybrid_motion_use_prev_img:
                            matrix = get_matrix_for_hybrid_motion_prev(tween_frame_idx - 1, (args.W, args.H), inputfiles, prev_img, anim_args.hybrid_motion)
                            if advance_prev:
                                turbo_prev_image = image_transform_ransac(turbo_prev_image, matrix, anim_args.hybrid_motion)
                            if advance_next:
                                turbo_next_image = image_transform_ransac(turbo_next_image, matrix, anim_args.hybrid_motion)
                        else:
                            matrix = get_matrix_for_hybrid_motion(tween_frame_idx - 1, (args.W, args.H), inputfiles, anim_args.hybrid_motion)
                            if advance_prev:
                                turbo_prev_image = image_transform_ransac(turbo_prev_image, matrix, anim_args.hybrid_motion)
                            if advance_next:
                                turbo_next_image = image_transform_ransac(turbo_next_image, matrix, anim_args.hybrid_motion)
                    if anim_args.hybrid_motion in ['Optical Flow']:
                        if anim_args.hybrid_motion_use_prev_img:
                            flow = get_flow_for_hybrid_motion_prev(tween_frame_idx - 1, (args.W, args.H), inputfiles, hybrid_frame_path, prev_flow, prev_img, anim_args.hybrid_flow_method, raft_model,
                                                                   anim_args.hybrid_flow_consistency, anim_args.hybrid_consistency_blur, anim_args.hybrid_comp_save_extra_frames)
                            if advance_prev:
                                turbo_prev_image = image_transform_optical_flow(turbo_prev_image, flow, hybrid_comp_schedules['flow_factor'])
                            if advance_next:
                                turbo_next_image = image_transform_optical_flow(turbo_next_image, flow, hybrid_comp_schedules['flow_factor'])
                            prev_flow = flow
                        else:
                            flow = get_flow_for_hybrid_motion(tween_frame_idx - 1, (args.W, args.H), inputfiles, hybrid_frame_path, prev_flow, anim_args.hybrid_flow_method, raft_model,
                                                              anim_args.hybrid_flow_consistency, anim_args.hybrid_consistency_blur, anim_args.hybrid_comp_save_extra_frames)
                            if advance_prev:
                                turbo_prev_image = image_transform_optical_flow(turbo_prev_image, flow, hybrid_comp_schedules['flow_factor'])
                            if advance_next:
                                turbo_next_image = image_transform_optical_flow(turbo_next_image, flow, hybrid_comp_schedules['flow_factor'])
                            prev_flow = flow

                # do optical flow cadence after animation warping
                if cadence_flow is not None:
                    cadence_flow = abs_flow_to_rel_flow(cadence_flow, args.W, args.H)
                    cadence_flow, _ = anim_frame_warp(cadence_flow, args, anim_args, keys, tween_frame_idx, depth_model, depth=depth, device=root.device, half_precision=root.half_precision)
                    cadence_flow_inc = rel_flow_to_abs_flow(cadence_flow, args.W, args.H) * tween
                    if advance_prev:
                        turbo_prev_image = image_transform_optical_flow(turbo_prev_image, cadence_flow_inc, cadence_flow_factor)
                    if advance_next:
                        turbo_next_image = image_transform_optical_flow(turbo_next_image, cadence_flow_inc, cadence_flow_factor)

                turbo_prev_frame_idx = turbo_next_frame_idx = tween_frame_idx

                if turbo_prev_image is not None and tween < 1.0:
                    img = turbo_prev_image * (1.0 - tween) + turbo_next_image * tween
                else:
                    img = turbo_next_image

                # intercept and override to grayscale
                if anim_args.color_force_grayscale:
                    img = cv2.cvtColor(img.astype(np.uint8), cv2.COLOR_BGR2GRAY)
                    img = cv2.cvtColor(img, cv2.COLOR_GRAY2BGR)

                    # overlay mask
                if args.overlay_mask and (anim_args.use_mask_video or args.use_mask):
                    img = do_overlay_mask(args, anim_args, img, tween_frame_idx, True)

                # get prev_img during cadence
                prev_img = img

                # current image update for cadence frames (left commented because it doesn't currently update the preview)
                # state.current_image = Image.fromarray(cv2.cvtColor(img.astype(np.uint8), cv2.COLOR_BGR2RGB))

                # saving cadence frames
                filename = f"{root.timestring}_{tween_frame_idx:09}.png"
                cv2.imwrite(os.path.join(args.outdir, filename), img)
                if anim_args.save_depth_maps:
                    depth_model.save(os.path.join(args.outdir, f"{root.timestring}_depth_{tween_frame_idx:09}.png"), depth)

        # get color match for video outside of prev_img conditional
        hybrid_available = anim_args.hybrid_composite != 'None' or anim_args.hybrid_motion in ['Optical Flow', 'Affine', 'Perspective']
        if anim_args.color_coherence == 'Video Input' and hybrid_available:
            if int(frame_idx) % int(anim_args.color_coherence_video_every_N_frames) == 0:
                prev_vid_img = Image.open(os.path.join(args.outdir, 'inputframes', get_frame_name(anim_args.video_init_path) + f"{frame_idx:09}.jpg"))
                prev_vid_img = prev_vid_img.resize((args.W, args.H), PIL.Image.LANCZOS)
                color_match_sample = np.asarray(prev_vid_img)
                color_match_sample = cv2.cvtColor(color_match_sample, cv2.COLOR_RGB2BGR)

        # after 1st frame, prev_img exists
        if prev_img is not None:
            # apply transforms to previous frame
            prev_img, depth = anim_frame_warp(prev_img, args, anim_args, keys, frame_idx, depth_model, depth=None, device=root.device, half_precision=root.half_precision)

            # do hybrid compositing before motion
            if anim_args.hybrid_composite == 'Before Motion':
                args, prev_img = hybrid_composite(args, anim_args, frame_idx, prev_img, depth_model, hybrid_comp_schedules, root)

            # hybrid video motion - warps prev_img to match motion, usually to prepare for compositing
            if anim_args.hybrid_motion in ['Affine', 'Perspective']:
                if anim_args.hybrid_motion_use_prev_img:
                    matrix = get_matrix_for_hybrid_motion_prev(frame_idx - 1, (args.W, args.H), inputfiles, prev_img, anim_args.hybrid_motion)
                else:
                    matrix = get_matrix_for_hybrid_motion(frame_idx - 1, (args.W, args.H), inputfiles, anim_args.hybrid_motion)
                prev_img = image_transform_ransac(prev_img, matrix, anim_args.hybrid_motion)
            if anim_args.hybrid_motion in ['Optical Flow']:
                if anim_args.hybrid_motion_use_prev_img:
                    flow = get_flow_for_hybrid_motion_prev(frame_idx - 1, (args.W, args.H), inputfiles, hybrid_frame_path, prev_flow, prev_img, anim_args.hybrid_flow_method, raft_model,
                                                           anim_args.hybrid_flow_consistency, anim_args.hybrid_consistency_blur, anim_args.hybrid_comp_save_extra_frames)
                else:
                    flow = get_flow_for_hybrid_motion(frame_idx - 1, (args.W, args.H), inputfiles, hybrid_frame_path, prev_flow, anim_args.hybrid_flow_method, raft_model,
                                                      anim_args.hybrid_flow_consistency, anim_args.hybrid_consistency_blur, anim_args.hybrid_comp_save_extra_frames)
                prev_img = image_transform_optical_flow(prev_img, flow, hybrid_comp_schedules['flow_factor'])
                prev_flow = flow

            # do hybrid compositing after motion (normal)
            if anim_args.hybrid_composite == 'Normal':
                args, prev_img = hybrid_composite(args, anim_args, frame_idx, prev_img, depth_model, hybrid_comp_schedules, root)

            # apply color matching
            if anim_args.color_coherence != 'None':
                if color_match_sample is None:
                    color_match_sample = prev_img.copy()
                else:
                    prev_img = maintain_colors(prev_img, color_match_sample, anim_args.color_coherence)

            # intercept and override to grayscale
            if anim_args.color_force_grayscale:
                prev_img = cv2.cvtColor(prev_img, cv2.COLOR_BGR2GRAY)
                prev_img = cv2.cvtColor(prev_img, cv2.COLOR_GRAY2BGR)

            # apply scaling
            contrast_image = (prev_img * contrast).round().astype(np.uint8)
            # anti-blur
            if amount > 0:
                contrast_image = unsharp_mask(contrast_image, (kernel, kernel), sigma, amount, threshold, mask_image if args.use_mask else None)
            # apply frame noising
            if args.use_mask or anim_args.use_noise_mask:
                root.noise_mask = compose_mask_with_check(root, args, noise_mask_seq, noise_mask_vals, Image.fromarray(cv2.cvtColor(contrast_image, cv2.COLOR_BGR2RGB)))
            noised_image = add_noise(contrast_image, noise, args.seed, anim_args.noise_type,
                                     (anim_args.perlin_w, anim_args.perlin_h, anim_args.perlin_octaves, anim_args.perlin_persistence),
                                     root.noise_mask, args.invert_mask)

            # use transformed previous frame as init for current
            args.use_init = True
            root.init_sample = Image.fromarray(cv2.cvtColor(noised_image, cv2.COLOR_BGR2RGB))
            args.strength = max(0.0, min(1.0, strength))

        args.scale = scale

        # Pix2Pix Image CFG Scale - does *nothing* with non pix2pix checkpoints
        args.pix2pix_img_cfg_scale = float(keys.pix2pix_img_cfg_scale_series[frame_idx])

        # grab prompt for current frame
        args.prompt = prompt_series[frame_idx]

        if args.seed_behavior == 'schedule' or parseq_adapter.manages_seed():
            args.seed = int(keys.seed_schedule_series[frame_idx])

        if anim_args.enable_checkpoint_scheduling:
            args.checkpoint = keys.checkpoint_schedule_series[frame_idx]
        else:
            args.checkpoint = None

        # SubSeed scheduling
        if anim_args.enable_subseed_scheduling:
            root.subseed = int(keys.subseed_schedule_series[frame_idx])
            root.subseed_strength = float(keys.subseed_strength_schedule_series[frame_idx])

        if parseq_adapter.manages_seed():
            anim_args.enable_subseed_scheduling = True
            root.subseed = int(keys.subseed_schedule_series[frame_idx])
            root.subseed_strength = keys.subseed_strength_schedule_series[frame_idx]

        # set value back into the prompt - prepare and report prompt and seed
        args.prompt = prepare_prompt(args.prompt, anim_args.max_frames, args.seed, frame_idx)

        # grab init image for current frame
        if using_vid_init:
            init_frame = get_next_frame(args.outdir, anim_args.video_init_path, frame_idx, False)
            print(f"Using video init frame {init_frame}")
            args.init_image = init_frame
            args.strength = max(0.0, min(1.0, strength))
        if anim_args.use_mask_video:
            args.mask_file = get_mask_from_file(get_next_frame(args.outdir, anim_args.video_mask_path, frame_idx, True), args)
            root.noise_mask = get_mask_from_file(get_next_frame(args.outdir, anim_args.video_mask_path, frame_idx, True), args)

            mask_vals['video_mask'] = get_mask_from_file(get_next_frame(args.outdir, anim_args.video_mask_path, frame_idx, True), args)

        if args.use_mask:
            args.mask_image = compose_mask_with_check(root, args, mask_seq, mask_vals, root.init_sample) if root.init_sample is not None else None  # we need it only after the first frame anyway

        # setting up some arguments for the looper
        loop_args.imageStrength = loopSchedulesAndData.image_strength_schedule_series[frame_idx]
        loop_args.blendFactorMax = loopSchedulesAndData.blendFactorMax_series[frame_idx]
        loop_args.blendFactorSlope = loopSchedulesAndData.blendFactorSlope_series[frame_idx]
        loop_args.tweeningFrameSchedule = loopSchedulesAndData.tweening_frames_schedule_series[frame_idx]
        loop_args.colorCorrectionFactor = loopSchedulesAndData.color_correction_factor_series[frame_idx]
        loop_args.use_looper = loopSchedulesAndData.use_looper
        loop_args.imagesToKeyframe = loopSchedulesAndData.imagesToKeyframe

        if 'img2img_fix_steps' in opts.data and opts.data["img2img_fix_steps"]:  # disable "with img2img do exactly x steps" from general setting, as it *ruins* deforum animations
            opts.data["img2img_fix_steps"] = False
        if scheduled_clipskip is not None:
            opts.data["CLIP_stop_at_last_layers"] = scheduled_clipskip
        if scheduled_noise_multiplier is not None:
            opts.data["initial_noise_multiplier"] = scheduled_noise_multiplier
        if scheduled_ddim_eta is not None:
            opts.data["eta_ddim"] = scheduled_ddim_eta
        if scheduled_ancestral_eta is not None:
            opts.data["eta_ancestral"] = scheduled_ancestral_eta

        if anim_args.animation_mode == '3D' and (cmd_opts.lowvram or cmd_opts.medvram):
            if predict_depths: depth_model.to('cpu')
            devices.torch_gc()
            lowvram.setup_for_low_vram(sd_model, cmd_opts.medvram)
            sd_hijack.model_hijack.hijack(sd_model)

        # optical flow redo before generation
        if anim_args.optical_flow_redo_generation != 'None' and prev_img is not None and strength > 0:
            print(f"Optical flow redo is diffusing and warping using {anim_args.optical_flow_redo_generation} optical flow before generation.")
            stored_seed = args.seed
            args.seed = random.randint(0, 2 ** 32 - 1)
            disposable_image = generate(args, keys, anim_args, loop_args, controlnet_args, root, parseq_adapter, frame_idx, sampler_name=scheduled_sampler_name)
            disposable_image = cv2.cvtColor(np.array(disposable_image), cv2.COLOR_RGB2BGR)
            disposable_flow = get_flow_from_images(prev_img, disposable_image, anim_args.optical_flow_redo_generation, raft_model)
            disposable_image = cv2.cvtColor(disposable_image, cv2.COLOR_BGR2RGB)
            disposable_image = image_transform_optical_flow(disposable_image, disposable_flow, redo_flow_factor)
            args.seed = stored_seed
            root.init_sample = Image.fromarray(disposable_image)
            del (disposable_image, disposable_flow, stored_seed)
            gc.collect()

        # diffusion redo
        if int(anim_args.diffusion_redo) > 0 and prev_img is not None and strength > 0:
            stored_seed = args.seed
            for n in range(0, int(anim_args.diffusion_redo)):
                print(f"Redo generation {n + 1} of {int(anim_args.diffusion_redo)} before final generation")
                args.seed = random.randint(0, 2 ** 32 - 1)
                disposable_image = generate(args, keys, anim_args, loop_args, controlnet_args, root, parseq_adapter, frame_idx, sampler_name=scheduled_sampler_name)
                disposable_image = cv2.cvtColor(np.array(disposable_image), cv2.COLOR_RGB2BGR)
                # color match on last one only
                if n == int(anim_args.diffusion_redo):
                    disposable_image = maintain_colors(prev_img, color_match_sample, anim_args.color_coherence)
                args.seed = stored_seed
                root.init_sample = Image.fromarray(cv2.cvtColor(disposable_image, cv2.COLOR_BGR2RGB))
            del (disposable_image, stored_seed)
            gc.collect()

        # generation
        image = generate(args, keys, anim_args, loop_args, controlnet_args, root, parseq_adapter, frame_idx, sampler_name=scheduled_sampler_name)

        if image is None:
            break

        # do hybrid video after generation
        if frame_idx > 0 and anim_args.hybrid_composite == 'After Generation':
            image = cv2.cvtColor(np.array(image), cv2.COLOR_RGB2BGR)
            args, image = hybrid_composite(args, anim_args, frame_idx, image, depth_model, hybrid_comp_schedules, root)
            image = Image.fromarray(cv2.cvtColor(image, cv2.COLOR_BGR2RGB))

        # color matching on first frame is after generation, color match was collected earlier, so we do an extra generation to avoid the corruption introduced by the color match of first output
        if frame_idx == 0 and (anim_args.color_coherence == 'Image' or (anim_args.color_coherence == 'Video Input' and hybrid_available)):
            image = maintain_colors(cv2.cvtColor(np.array(image), cv2.COLOR_RGB2BGR), color_match_sample, anim_args.color_coherence)
            image = Image.fromarray(cv2.cvtColor(image, cv2.COLOR_BGR2RGB))
        elif color_match_sample is not None and anim_args.color_coherence != 'None' and not anim_args.legacy_colormatch:
            image = maintain_colors(cv2.cvtColor(np.array(image), cv2.COLOR_RGB2BGR), color_match_sample, anim_args.color_coherence)
            image = Image.fromarray(cv2.cvtColor(image, cv2.COLOR_BGR2RGB))

        # intercept and override to grayscale
        if anim_args.color_force_grayscale:
            image = ImageOps.grayscale(image)
            image = ImageOps.colorize(image, black="black", white="white")

        # overlay mask
        if args.overlay_mask and (anim_args.use_mask_video or args.use_mask):
            image = do_overlay_mask(args, anim_args, image, frame_idx)

        # on strength 0, set color match to generation
        if ((not anim_args.legacy_colormatch and not args.use_init) or (anim_args.legacy_colormatch and strength == 0)) and not anim_args.color_coherence in ['Image', 'Video Input']:
            color_match_sample = cv2.cvtColor(np.asarray(image), cv2.COLOR_RGB2BGR)

        opencv_image = cv2.cvtColor(np.array(image), cv2.COLOR_RGB2BGR)
        if not using_vid_init:
            prev_img = opencv_image

        if turbo_steps > 1:
            turbo_prev_image, turbo_prev_frame_idx = turbo_next_image, turbo_next_frame_idx
            turbo_next_image, turbo_next_frame_idx = opencv_image, frame_idx
            frame_idx += turbo_steps
        else:
            filename = f"{root.timestring}_{frame_idx:09}.png"
            save_image(image, 'PIL', filename, args, video_args, root)

            if anim_args.save_depth_maps:
                if cmd_opts.lowvram or cmd_opts.medvram:
                    lowvram.send_everything_to_cpu()
                    sd_hijack.model_hijack.undo_hijack(sd_model)
                    devices.torch_gc()
                    depth_model.to(root.device)
                depth = depth_model.predict(opencv_image, anim_args.midas_weight, root.half_precision)
                depth_model.save(os.path.join(args.outdir, f"{root.timestring}_depth_{frame_idx:09}.png"), depth)
                if cmd_opts.lowvram or cmd_opts.medvram:
                    depth_model.to('cpu')
                    devices.torch_gc()
                    lowvram.setup_for_low_vram(sd_model, cmd_opts.medvram)
                    sd_hijack.model_hijack.hijack(sd_model)
            frame_idx += 1

        state.current_image = image

        args.seed = next_seed(args, root)

<<<<<<< HEAD
        JobStatusTracker().update_phase(root.job_id, phase="GENERATING", progress=frame_idx/anim_args.max_frames)
=======
        last_preview_frame = render_preview(args, anim_args, video_args, root, frame_idx, last_preview_frame)                
>>>>>>> 46475d9b

    if predict_depths and not keep_in_vram:
        depth_model.delete_model()  # handles adabins too

    if load_raft:
        raft_model.delete_model()
<|MERGE_RESOLUTION|>--- conflicted
+++ resolved
@@ -267,7 +267,8 @@
             if predict_depths: depth_model.to(root.device)
 
         if turbo_steps == 1 and opts.data.get("deforum_save_gen_info_as_srt"):
-            params_string = format_animation_params(keys, prompt_series, frame_idx)
+            params_to_print = opts.data.get("deforum_save_gen_info_as_srt_params", ['Seed'])
+            params_string = format_animation_params(keys, prompt_series, frame_idx, params_to_print)
             write_frame_subtitle(srt_filename, frame_idx, srt_frame_duration, f"F#: {frame_idx}; Cadence: false; Seed: {args.seed}; {params_string}")
             params_string = None
 
@@ -292,7 +293,8 @@
                             turbo_next_image = image_transform_optical_flow(turbo_next_image, -cadence_flow, 1)
 
                 if opts.data.get("deforum_save_gen_info_as_srt"):
-                    params_string = format_animation_params(keys, prompt_series, tween_frame_idx)
+                    params_to_print = opts.data.get("deforum_save_gen_info_as_srt_params", ['Seed'])
+                    params_string = format_animation_params(keys, prompt_series, tween_frame_idx, params_to_print)
                     write_frame_subtitle(srt_filename, tween_frame_idx, srt_frame_duration, f"F#: {tween_frame_idx}; Cadence: {tween < 1.0}; Seed: {args.seed}; {params_string}")
                     params_string = None
 
@@ -611,11 +613,10 @@
 
         args.seed = next_seed(args, root)
 
-<<<<<<< HEAD
+        last_preview_frame = render_preview(args, anim_args, video_args, root, frame_idx, last_preview_frame)            
+
         JobStatusTracker().update_phase(root.job_id, phase="GENERATING", progress=frame_idx/anim_args.max_frames)
-=======
-        last_preview_frame = render_preview(args, anim_args, video_args, root, frame_idx, last_preview_frame)                
->>>>>>> 46475d9b
+
 
     if predict_depths and not keep_in_vram:
         depth_model.delete_model()  # handles adabins too
