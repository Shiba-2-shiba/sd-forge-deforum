import os
import json
import pandas as pd
import cv2
import re
import numpy as np
import numexpr
from PIL import Image, ImageOps
from .rich import console

from .generate import generate
from .noise import add_noise
from .animation import sample_from_cv2, sample_to_cv2, anim_frame_warp
from .animation_key_frames import DeformAnimKeys, LooperAnimKeys
from .video_audio_utilities import get_frame_name, get_next_frame
from .depth import DepthModel
from .colors import maintain_colors
from .parseq_adapter import ParseqAnimKeys
from .seed import next_seed
from .blank_frame_reroll import blank_frame_reroll
from .image_sharpening import unsharp_mask
from .load_images import get_mask, load_img, get_mask_from_file
from .hybrid_video import hybrid_generation, hybrid_composite
from .hybrid_video import get_matrix_for_hybrid_motion, get_matrix_for_hybrid_motion_prev, get_flow_for_hybrid_motion, get_flow_for_hybrid_motion_prev, image_transform_ransac, image_transform_optical_flow
from .save_images import save_image
from .composable_masks import compose_mask_with_check
from .settings import get_keys_to_exclude
from .deforum_controlnet import unpack_controlnet_vids, is_controlnet_enabled
# Webui
from modules.shared import opts, cmd_opts, state, sd_model
from modules import lowvram, devices, sd_hijack

def render_animation(args, anim_args, video_args, parseq_args, loop_args, controlnet_args, animation_prompts, root):
    # handle hybrid video generation
    if anim_args.animation_mode in ['2D','3D']:
        if anim_args.hybrid_composite or anim_args.hybrid_motion in ['Affine', 'Perspective', 'Optical Flow']:
            args, anim_args, inputfiles = hybrid_generation(args, anim_args, root)
            # path required by hybrid functions, even if hybrid_comp_save_extra_frames is False
            hybrid_frame_path = os.path.join(args.outdir, 'hybridframes')

    # handle controlnet video input frames generation
    if is_controlnet_enabled(controlnet_args):
        unpack_controlnet_vids(args, anim_args, video_args, parseq_args, loop_args, controlnet_args, animation_prompts, root)

    # use parseq if manifest is provided
    use_parseq = parseq_args.parseq_manifest != None and parseq_args.parseq_manifest.strip()
    # expand key frame strings to values
<<<<<<< HEAD
    keys = DeformAnimKeys(anim_args, args.seed) if not use_parseq else ParseqAnimKeys(parseq_args, anim_args)
    loopSchedulesAndData = LooperAnimKeys(loop_args, anim_args, args.seed)
=======
    keys = DeformAnimKeys(anim_args) if not use_parseq else ParseqAnimKeys(parseq_args, anim_args, video_args)
    loopSchedulesAndData = LooperAnimKeys(loop_args, anim_args)
>>>>>>> 5443dc20
    # resume animation
    start_frame = 0
    if anim_args.resume_from_timestring:
        for tmp in os.listdir(args.outdir):
            if ".txt" in tmp : 
                pass
            else:
                filename = tmp.split("_")
                # don't use saved depth maps to count number of frames
                if anim_args.resume_timestring in filename and "depth" not in filename:
                    start_frame += 1
        #start_frame = start_frame - 1

    # create output folder for the batch
    os.makedirs(args.outdir, exist_ok=True)
    print(f"Saving animation frames to:\n{args.outdir}")

    # save settings for the batch
    exclude_keys = get_keys_to_exclude('general')
    settings_filename = os.path.join(args.outdir, f"{args.timestring}_settings.txt")
    with open(settings_filename, "w+", encoding="utf-8") as f:
        args.__dict__["prompts"] = animation_prompts
        s = {}
        for d in [dict(args.__dict__), dict(anim_args.__dict__), dict(parseq_args.__dict__), dict(loop_args.__dict__)]:
            for key, value in d.items():
                if key not in exclude_keys:
                    s[key] = value
        json.dump(s, f, ensure_ascii=False, indent=4)

    # resume from timestring
    if anim_args.resume_from_timestring:
        args.timestring = anim_args.resume_timestring

    # Always enable pseudo-3d with parseq. No need for an extra toggle:
    # Whether it's used or not in practice is defined by the schedules
    if use_parseq:
        anim_args.flip_2d_perspective = True        

    # expand prompts out to per-frame
    if use_parseq and keys.manages_prompts():
        prompt_series = keys.prompts
    else:
        prompt_series = pd.Series([np.nan for a in range(anim_args.max_frames)])
        max_f = anim_args.max_frames - 1
        for i, prompt in animation_prompts.items():
            if str(i).isdigit():
                prompt_series[int(i)] = prompt
            else:
                prompt_series[int(numexpr.evaluate(i))] = prompt
        prompt_series = prompt_series.ffill().bfill()

    # check for video inits
    using_vid_init = anim_args.animation_mode == 'Video Input'

    # load depth model for 3D
    predict_depths = (anim_args.animation_mode == '3D' and anim_args.use_depth_warping) or anim_args.save_depth_maps
    predict_depths = predict_depths or (anim_args.hybrid_composite and anim_args.hybrid_comp_mask_type in ['Depth','Video Depth'])
    if predict_depths:
        depth_model = DepthModel('cpu' if cmd_opts.lowvram or cmd_opts.medvram else root.device)
        depth_model.load_midas(root.models_path, root.half_precision)
        if anim_args.midas_weight < 1.0:
            depth_model.load_adabins(root.models_path)
        # depth-based hybrid composite mask requires saved depth maps
        if anim_args.hybrid_composite and anim_args.hybrid_comp_mask_type =='Depth':
            anim_args.save_depth_maps = True
    else:
        depth_model = None
        anim_args.save_depth_maps = False

    # state for interpolating between diffusion steps
    turbo_steps = 1 if using_vid_init else int(anim_args.diffusion_cadence)
    turbo_prev_image, turbo_prev_frame_idx = None, 0
    turbo_next_image, turbo_next_frame_idx = None, 0

    # resume animation
    prev_img = None
    color_match_sample = None
    if anim_args.resume_from_timestring:
        last_frame = start_frame-1
        if turbo_steps > 1:
            last_frame -= last_frame%turbo_steps
        path = os.path.join(args.outdir,f"{args.timestring}_{last_frame:05}.png")
        img = cv2.imread(path)
        #img = cv2.cvtColor(img, cv2.COLOR_BGR2RGB) # Changed the colors on resume
        prev_img = img
        if anim_args.color_coherence != 'None':
            color_match_sample = img
        if turbo_steps > 1:
            turbo_next_image, turbo_next_frame_idx = prev_img, last_frame
            turbo_prev_image, turbo_prev_frame_idx = turbo_next_image, turbo_next_frame_idx
            start_frame = last_frame+turbo_steps

    args.n_samples = 1
    frame_idx = start_frame

    # reset the mask vals as they are overwritten in the compose_mask algorithm
    mask_vals = {}
    noise_mask_vals = {}

    mask_vals['everywhere'] = Image.new('1', (args.W, args.H), 1)
    noise_mask_vals['everywhere'] = Image.new('1', (args.W, args.H), 1)

    mask_image = None
    
    if args.use_init and args.init_image != None and args.init_image != '':
        _, mask_image = load_img(args.init_image, 
                                        shape=(args.W, args.H),  
                                        use_alpha_as_mask=args.use_alpha_as_mask)
        mask_vals['init_mask'] = mask_image
        noise_mask_vals['init_mask'] = mask_image
    
    # Grab the first frame masks since they wont be provided until next frame
    if mask_image is None and args.use_mask:
        mask_vals['init_mask'] = get_mask(args)
        noise_mask_vals['init_mask'] = get_mask(args) # TODO?: add a different default noise mask

    if anim_args.use_mask_video:
        mask_vals['video_mask'] = get_mask_from_file(get_next_frame(args.outdir, anim_args.video_mask_path, frame_idx, True), args)
        noise_mask_vals['video_mask'] = get_mask_from_file(get_next_frame(args.outdir, anim_args.video_mask_path, frame_idx, True), args)
    else:
        mask_vals['video_mask'] = None
        noise_mask_vals['video_mask'] = None

    #Webui
    state.job_count = anim_args.max_frames
    
    while frame_idx < anim_args.max_frames:
        #Webui
        state.job = f"frame {frame_idx + 1}/{anim_args.max_frames}"
        state.job_no = frame_idx + 1
        if state.interrupted:
            break

        print(f"\033[36mAnimation frame: \033[0m{frame_idx}/{anim_args.max_frames}  ")

        noise = keys.noise_schedule_series[frame_idx]
        strength = keys.strength_schedule_series[frame_idx]
        scale = keys.cfg_scale_schedule_series[frame_idx]
        contrast = keys.contrast_schedule_series[frame_idx]
        kernel = int(keys.kernel_schedule_series[frame_idx])
        sigma = keys.sigma_schedule_series[frame_idx]
        amount = keys.amount_schedule_series[frame_idx]
        threshold = keys.threshold_schedule_series[frame_idx]
        hybrid_comp_schedules = {
            "alpha": keys.hybrid_comp_alpha_schedule_series[frame_idx],
            "mask_blend_alpha": keys.hybrid_comp_mask_blend_alpha_schedule_series[frame_idx],
            "mask_contrast": keys.hybrid_comp_mask_contrast_schedule_series[frame_idx],
            "mask_auto_contrast_cutoff_low": int(keys.hybrid_comp_mask_auto_contrast_cutoff_low_schedule_series[frame_idx]),
            "mask_auto_contrast_cutoff_high": int(keys.hybrid_comp_mask_auto_contrast_cutoff_high_schedule_series[frame_idx]),
        }        
        scheduled_sampler_name = None
        scheduled_clipskip = None
        mask_seq = None
        noise_mask_seq = None
        if anim_args.enable_steps_scheduling and keys.steps_schedule_series[frame_idx] is not None:
            args.steps = int(keys.steps_schedule_series[frame_idx])
        if anim_args.enable_sampler_scheduling and keys.sampler_schedule_series[frame_idx] is not None:
            scheduled_sampler_name = keys.sampler_schedule_series[frame_idx].casefold()
        if anim_args.enable_clipskip_scheduling and keys.clipskip_schedule_series[frame_idx] is not None:
            scheduled_clipskip = int(keys.clipskip_schedule_series[frame_idx])
        if args.use_mask and keys.mask_schedule_series[frame_idx] is not None:
            mask_seq = keys.mask_schedule_series[frame_idx]
        if anim_args.use_noise_mask and keys.noise_mask_schedule_series[frame_idx] is not None:
            noise_mask_seq = keys.noise_mask_schedule_series[frame_idx]
        
        if args.use_mask and not anim_args.use_noise_mask:
            noise_mask_seq = mask_seq
        
        depth = None

        if anim_args.animation_mode == '3D' and (cmd_opts.lowvram or cmd_opts.medvram):
            # Unload the main checkpoint and load the depth model
            lowvram.send_everything_to_cpu()
            sd_hijack.model_hijack.undo_hijack(sd_model)
            devices.torch_gc()
            depth_model.to(root.device)
        
        # emit in-between frames
        if turbo_steps > 1:
            tween_frame_start_idx = max(0, frame_idx-turbo_steps)
            for tween_frame_idx in range(tween_frame_start_idx, frame_idx):
                tween = float(tween_frame_idx - tween_frame_start_idx + 1) / float(frame_idx - tween_frame_start_idx)
                print(f" Creating in-between frame: {tween_frame_idx}; tween:{tween:0.2f};")

                advance_prev = turbo_prev_image is not None and tween_frame_idx > turbo_prev_frame_idx
                advance_next = tween_frame_idx > turbo_next_frame_idx

                if depth_model is not None:
                    assert(turbo_next_image is not None)
                    depth = depth_model.predict(turbo_next_image, anim_args.midas_weight, root.half_precision)
                
                if advance_prev:
                    turbo_prev_image, _ = anim_frame_warp(turbo_prev_image, args, anim_args, keys, tween_frame_idx, depth_model, depth=depth, device=root.device, half_precision=root.half_precision)
                if advance_next:
                    turbo_next_image, _ = anim_frame_warp(turbo_next_image, args, anim_args, keys, tween_frame_idx, depth_model, depth=depth, device=root.device, half_precision=root.half_precision)

                # hybrid video motion - warps turbo_prev_image or turbo_next_image to match motion
                if tween_frame_idx > 0:
                    if anim_args.hybrid_motion in ['Affine', 'Perspective']:
                        if anim_args.hybrid_motion_use_prev_img:
                            if advance_prev:
                                matrix = get_matrix_for_hybrid_motion_prev(tween_frame_idx, (args.W, args.H), inputfiles, turbo_prev_image, anim_args.hybrid_motion)
                                turbo_prev_image = image_transform_ransac(turbo_prev_image, matrix, anim_args.hybrid_motion, cv2.BORDER_WRAP if anim_args.border == 'wrap' else cv2.BORDER_REPLICATE)
                            if advance_next:
                                matrix = get_matrix_for_hybrid_motion_prev(tween_frame_idx, (args.W, args.H), inputfiles, turbo_next_image, anim_args.hybrid_motion)
                                turbo_next_image = image_transform_ransac(turbo_next_image, matrix, anim_args.hybrid_motion, cv2.BORDER_WRAP if anim_args.border == 'wrap' else cv2.BORDER_REPLICATE)
                        else:
                            matrix = get_matrix_for_hybrid_motion(tween_frame_idx-1, (args.W, args.H), inputfiles, anim_args.hybrid_motion)
                            if advance_prev:
                                turbo_prev_image = image_transform_ransac(turbo_prev_image, matrix, anim_args.hybrid_motion, cv2.BORDER_WRAP if anim_args.border == 'wrap' else cv2.BORDER_REPLICATE)
                            if advance_next:
                                turbo_next_image = image_transform_ransac(turbo_next_image, matrix, anim_args.hybrid_motion, cv2.BORDER_WRAP if anim_args.border == 'wrap' else cv2.BORDER_REPLICATE)
                    if anim_args.hybrid_motion in ['Optical Flow']:
                        if anim_args.hybrid_motion_use_prev_img:
                            if advance_prev:
                                flow = get_flow_for_hybrid_motion_prev(tween_frame_idx-1, (args.W, args.H), inputfiles, hybrid_frame_path, turbo_prev_image, anim_args.hybrid_flow_method, anim_args.hybrid_comp_save_extra_frames)
                                turbo_prev_image = image_transform_optical_flow(turbo_prev_image, flow, cv2.BORDER_WRAP if anim_args.border == 'wrap' else cv2.BORDER_REPLICATE)
                            if advance_next:
                                flow = get_flow_for_hybrid_motion_prev(tween_frame_idx-1, (args.W, args.H), inputfiles, hybrid_frame_path, turbo_next_image, anim_args.hybrid_flow_method, anim_args.hybrid_comp_save_extra_frames)
                                turbo_next_image = image_transform_optical_flow(turbo_next_image, flow, cv2.BORDER_WRAP if anim_args.border == 'wrap' else cv2.BORDER_REPLICATE)
                        else:
                            flow = get_flow_for_hybrid_motion(tween_frame_idx-1, (args.W, args.H), inputfiles, hybrid_frame_path, anim_args.hybrid_flow_method, anim_args.hybrid_comp_save_extra_frames)
                            if advance_prev:
                                turbo_prev_image = image_transform_optical_flow(turbo_prev_image, flow, cv2.BORDER_WRAP if anim_args.border == 'wrap' else cv2.BORDER_REPLICATE)
                            if advance_next:
                                turbo_next_image = image_transform_optical_flow(turbo_next_image, flow, cv2.BORDER_WRAP if anim_args.border == 'wrap' else cv2.BORDER_REPLICATE)
                      
                turbo_prev_frame_idx = turbo_next_frame_idx = tween_frame_idx

                if turbo_prev_image is not None and tween < 1.0:
                    img = turbo_prev_image*(1.0-tween) + turbo_next_image*tween
                else:
                    img = turbo_next_image

                # intercept and override to grayscale
                if anim_args.color_force_grayscale:
                    img = cv2.cvtColor(img.astype(np.uint8), cv2.COLOR_BGR2GRAY)
                    img = cv2.cvtColor(img, cv2.COLOR_GRAY2BGR)

                filename = f"{args.timestring}_{tween_frame_idx:05}.png"
                cv2.imwrite(os.path.join(args.outdir, filename), img)
                if anim_args.save_depth_maps:
                    depth_model.save(os.path.join(args.outdir, f"{args.timestring}_depth_{tween_frame_idx:05}.png"), depth)
            if turbo_next_image is not None:
                prev_img = turbo_next_image

        # apply transforms to previous frame
        if prev_img is not None:
            prev_img, depth = anim_frame_warp(prev_img, args, anim_args, keys, frame_idx, depth_model, depth=None, device=root.device, half_precision=root.half_precision)

            # hybrid video motion - warps prev_img to match motion, usually to prepare for compositing
            if frame_idx > 0:
                if anim_args.hybrid_motion in ['Affine', 'Perspective']:
                    if anim_args.hybrid_motion_use_prev_img:
                        matrix = get_matrix_for_hybrid_motion_prev(frame_idx, (args.W, args.H), inputfiles, prev_img, anim_args.hybrid_motion)
                    else:
                        matrix = get_matrix_for_hybrid_motion(frame_idx-1, (args.W, args.H), inputfiles, anim_args.hybrid_motion)
                    prev_img = image_transform_ransac(prev_img, matrix, anim_args.hybrid_motion, cv2.BORDER_WRAP if anim_args.border == 'wrap' else cv2.BORDER_REPLICATE)    
                if anim_args.hybrid_motion in ['Optical Flow']:
                    if anim_args.hybrid_motion_use_prev_img:
                        flow = get_flow_for_hybrid_motion_prev(frame_idx-1, (args.W, args.H), inputfiles, hybrid_frame_path, prev_img, anim_args.hybrid_flow_method, anim_args.hybrid_comp_save_extra_frames)
                    else:
                        flow = get_flow_for_hybrid_motion(frame_idx-1, (args.W, args.H), inputfiles, hybrid_frame_path, anim_args.hybrid_flow_method, anim_args.hybrid_comp_save_extra_frames)
                    prev_img = image_transform_optical_flow(prev_img, flow, cv2.BORDER_WRAP if anim_args.border == 'wrap' else cv2.BORDER_REPLICATE)

            # do hybrid video - composites video frame into prev_img (now warped if using motion)
            if anim_args.hybrid_composite:
                args, prev_img = hybrid_composite(args, anim_args, frame_idx, prev_img, depth_model, hybrid_comp_schedules, root)

            # apply color matching
            if anim_args.color_coherence != 'None':
                # video color matching
                hybrid_available = anim_args.hybrid_composite or anim_args.hybrid_motion in ['Optical Flow', 'Affine', 'Perspective']
                if anim_args.color_coherence == 'Video Input' and hybrid_available:
                    video_color_coherence_frame = int(frame_idx) % int(anim_args.color_coherence_video_every_N_frames) == 0
                    if video_color_coherence_frame:
                        prev_vid_img = Image.open(os.path.join(args.outdir, 'inputframes', get_frame_name(anim_args.video_init_path) + f"{frame_idx:05}.jpg"))
                        prev_vid_img = prev_vid_img.resize((args.W, args.H), Image.Resampling.LANCZOS)
                        color_match_sample = np.asarray(prev_vid_img)
                        color_match_sample = cv2.cvtColor(color_match_sample, cv2.COLOR_RGB2BGR)
                if color_match_sample is None:
                    color_match_sample = prev_img.copy()
                else:
                    prev_img = maintain_colors(prev_img, color_match_sample, anim_args.color_coherence)

            # intercept and override to grayscale
            if anim_args.color_force_grayscale:
                prev_img = cv2.cvtColor(prev_img, cv2.COLOR_BGR2GRAY)
                prev_img = cv2.cvtColor(prev_img, cv2.COLOR_GRAY2BGR)

            # apply scaling
            contrast_image = (prev_img * contrast).round().astype(np.uint8)
            # anti-blur
            if amount > 0:
                contrast_image = unsharp_mask(contrast_image, (kernel, kernel), sigma, amount, threshold, mask_image if args.use_mask else None)
            # apply frame noising
            if args.use_mask or anim_args.use_noise_mask:
                args.noise_mask = compose_mask_with_check(root, args, noise_mask_seq, noise_mask_vals, Image.fromarray(cv2.cvtColor(contrast_image, cv2.COLOR_BGR2RGB)))
            noised_image = add_noise(contrast_image, noise, args.seed, anim_args.noise_type,
                            (anim_args.perlin_w, anim_args.perlin_h, anim_args.perlin_octaves, anim_args.perlin_persistence),
                             args.noise_mask, args.invert_mask)

            # use transformed previous frame as init for current
            args.use_init = True
            args.init_sample = Image.fromarray(cv2.cvtColor(noised_image, cv2.COLOR_BGR2RGB))
            args.strength = max(0.0, min(1.0, strength))
        
        args.scale = scale
       
        # Pix2Pix Image CFG Scale - does *nothing* with non pix2pix checkpoints
        args.pix2pix_img_cfg_scale = float(keys.pix2pix_img_cfg_scale_series[frame_idx])

        # grab prompt for current frame
        args.prompt = prompt_series[frame_idx]
        
        if args.seed_behavior == 'schedule' or use_parseq:
            args.seed = int(keys.seed_schedule_series[frame_idx])

        if anim_args.enable_checkpoint_scheduling:
            args.checkpoint = keys.checkpoint_schedule_series[frame_idx]
        else:
            args.checkpoint = None
            
        #SubSeed scheduling
        if anim_args.enable_subseed_scheduling:
            args.subseed = int(keys.subseed_schedule_series[frame_idx])
            args.subseed_strength = float(keys.subseed_strength_schedule_series[frame_idx])

        if use_parseq:
            args.seed_enable_extras = True
            args.subseed = int(keys.subseed_series[frame_idx])
            args.subseed_strength = keys.subseed_strength_series[frame_idx]
        
        max_f = anim_args.max_frames - 1
        prompt_split = re.split("`(.*?)`", args.prompt)
        if len(prompt_split) > 1:
            prompt_parsed = ''.join([prompt_split[value-1]+f'{numexpr.evaluate(prompt_split[value].replace("t",f"{frame_idx}").replace("max_f" , f"{max_f}"))}' for value in (range(1, len(prompt_split), 2))])
        else:
            prompt_parsed = args.prompt
        prompt_parsed += ')' if ')' in prompt_split[-1] else "" # append last )

        prompt_to_print, *after_neg = prompt_parsed.strip().split("--neg")
        prompt_to_print = prompt_to_print.strip()
        after_neg = "".join(after_neg).strip()

        print(f"\033[32mSeed: \033[0m{args.seed}")
        print(f"\033[35mPrompt: \033[0m{prompt_to_print}")
        if after_neg and after_neg.strip():
            print(f"\033[91mNeg Prompt: \033[0m{after_neg}")
        if not using_vid_init:
            # print motion table to cli if anim mode = 2D or 3D
            if anim_args.animation_mode in ['2D','3D']:
                print_render_table(anim_args, keys, frame_idx)

        # grab init image for current frame
        elif using_vid_init:
            init_frame = get_next_frame(args.outdir, anim_args.video_init_path, frame_idx, False)
            print(f"Using video init frame {init_frame}")
            args.init_image = init_frame
        if anim_args.use_mask_video:
            mask_vals['video_mask'] = get_mask_from_file(get_next_frame(args.outdir, anim_args.video_mask_path, frame_idx, True), args)

        if args.use_mask:
            args.mask_image = compose_mask_with_check(root, args, mask_seq, mask_vals, args.init_sample) if args.init_sample is not None else None # we need it only after the first frame anyway

        # setting up some arguments for the looper
        loop_args.imageStrength = loopSchedulesAndData.image_strength_schedule_series[frame_idx]
        loop_args.blendFactorMax = loopSchedulesAndData.blendFactorMax_series[frame_idx]
        loop_args.blendFactorSlope = loopSchedulesAndData.blendFactorSlope_series[frame_idx]
        loop_args.tweeningFrameSchedule = loopSchedulesAndData.tweening_frames_schedule_series[frame_idx]
        loop_args.colorCorrectionFactor = loopSchedulesAndData.color_correction_factor_series[frame_idx]
        loop_args.use_looper = loopSchedulesAndData.use_looper
        loop_args.imagesToKeyframe = loopSchedulesAndData.imagesToKeyframe
        
        if scheduled_clipskip is not None:
            opts.data["CLIP_stop_at_last_layers"] = scheduled_clipskip
        
        if anim_args.animation_mode == '3D' and (cmd_opts.lowvram or cmd_opts.medvram):
            depth_model.to('cpu')
            devices.torch_gc()
            lowvram.setup_for_low_vram(sd_model, cmd_opts.medvram)
            sd_hijack.model_hijack.hijack(sd_model)
        
        # sample the diffusion model
        image = generate(args, anim_args, loop_args, controlnet_args, root, frame_idx, sampler_name=scheduled_sampler_name)
        patience = 10

        # intercept and override to grayscale
        if anim_args.color_force_grayscale:
            image = ImageOps.grayscale(image)
            image = ImageOps.colorize(image, black ="black", white ="white")

        # reroll blank frame 
        if not image.getbbox():
            print("Blank frame detected! If you don't have the NSFW filter enabled, this may be due to a glitch!")
            if args.reroll_blank_frames == 'reroll':
                while not image.getbbox():
                    print("Rerolling with +1 seed...")
                    args.seed += 1
                    image = generate(args, anim_args, loop_args, controlnet_args, root, frame_idx, sampler_name=scheduled_sampler_name)
                    patience -= 1
                    if patience == 0:
                        print("Rerolling with +1 seed failed for 10 iterations! Try setting webui's precision to 'full' and if it fails, please report this to the devs! Interrupting...")
                        state.interrupted = True
                        state.current_image = image
                        return
            elif args.reroll_blank_frames == 'interrupt':
                print("Interrupting to save your eyes...")
                state.interrupted = True
                state.current_image = image
            image = blank_frame_reroll(image, args, root, frame_idx)
            if image == None:
                return

        opencv_image = cv2.cvtColor(np.array(image), cv2.COLOR_RGB2BGR)
        if not using_vid_init:
            prev_img = opencv_image

        if turbo_steps > 1:
            turbo_prev_image, turbo_prev_frame_idx = turbo_next_image, turbo_next_frame_idx
            turbo_next_image, turbo_next_frame_idx = opencv_image, frame_idx
            frame_idx += turbo_steps
        else:    
            filename = f"{args.timestring}_{frame_idx:05}.png"
            save_image(image, 'PIL', filename, args, video_args, root)

            if anim_args.save_depth_maps:
                if cmd_opts.lowvram or cmd_opts.medvram:
                    lowvram.send_everything_to_cpu()
                    sd_hijack.model_hijack.undo_hijack(sd_model)
                    devices.torch_gc()
                    depth_model.to(root.device)
                depth = depth_model.predict(opencv_image, anim_args.midas_weight, root.half_precision)
                depth_model.save(os.path.join(args.outdir, f"{args.timestring}_depth_{frame_idx:05}.png"), depth)
                if cmd_opts.lowvram or cmd_opts.medvram:
                    depth_model.to('cpu')
                    devices.torch_gc()
                    lowvram.setup_for_low_vram(sd_model, cmd_opts.medvram)
                    sd_hijack.model_hijack.hijack(sd_model)
            frame_idx += 1

        state.current_image = image

        args.seed = next_seed(args)

def print_render_table(anim_args, keys, frame_idx):
    from rich.table import Table
    from rich import box
    table = Table(padding=0, box=box.ROUNDED)
    field_names = []
    if anim_args.animation_mode == '2D':
        short_zoom = round(keys.zoom_series[frame_idx], 6)
        field_names += ["Angle", "Zoom"]
    field_names += ["Tr X", "Tr Y"]
    if anim_args.animation_mode == '3D':
        field_names += ["Tr Z", "Ro X", "Ro Y", "Ro Z"]
        if anim_args.aspect_ratio_schedule.replace(" ", "") != '0:(1)':
            field_names += ["Asp. Ratio"]
    if anim_args.enable_perspective_flip:
        field_names += ["Pf T", "Pf P", "Pf G", "Pf F"]
    for field_name in field_names:
        table.add_column(field_name, justify="center")
    
    rows = []
    if anim_args.animation_mode == '2D':
        rows += [str(keys.angle_series[frame_idx]),str(short_zoom)]
    rows += [str(keys.translation_x_series[frame_idx]),str(keys.translation_y_series[frame_idx])]
    if anim_args.animation_mode == '3D':
        rows += [str(keys.translation_z_series[frame_idx]),str(keys.rotation_3d_x_series[frame_idx]),str(keys.rotation_3d_y_series[frame_idx]),str(keys.rotation_3d_z_series[frame_idx])]
        if anim_args.aspect_ratio_schedule.replace(" ", "") != '0:(1)':
            rows += [str(keys.aspect_ratio_series[frame_idx])]
    if anim_args.enable_perspective_flip:
        rows +=[str(keys.perspective_flip_theta_series[frame_idx]), str(keys.perspective_flip_phi_series[frame_idx]), str(keys.perspective_flip_gamma_series[frame_idx]), str(keys.perspective_flip_fv_series[frame_idx])]
    table.add_row(*rows)
    
    console.print(table)<|MERGE_RESOLUTION|>--- conflicted
+++ resolved
@@ -45,13 +45,8 @@
     # use parseq if manifest is provided
     use_parseq = parseq_args.parseq_manifest != None and parseq_args.parseq_manifest.strip()
     # expand key frame strings to values
-<<<<<<< HEAD
-    keys = DeformAnimKeys(anim_args, args.seed) if not use_parseq else ParseqAnimKeys(parseq_args, anim_args)
+    keys = DeformAnimKeys(anim_args, args.seed) if not use_parseq else ParseqAnimKeys(parseq_args, anim_args, video_args)
     loopSchedulesAndData = LooperAnimKeys(loop_args, anim_args, args.seed)
-=======
-    keys = DeformAnimKeys(anim_args) if not use_parseq else ParseqAnimKeys(parseq_args, anim_args, video_args)
-    loopSchedulesAndData = LooperAnimKeys(loop_args, anim_args)
->>>>>>> 5443dc20
     # resume animation
     start_frame = 0
     if anim_args.resume_from_timestring:
