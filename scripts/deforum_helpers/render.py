import os
import json
import pandas as pd
import cv2
import numpy as np
from PIL import Image

from .generate import generate
from .noise import add_noise
from .animation import sample_from_cv2, sample_to_cv2, anim_frame_warp
from .animation_key_frames import DeformAnimKeys
from .vid2frames import get_frame_name, get_next_frame
from .depth import DepthModel
from .colors import maintain_colors
from .parseq_adapter import ParseqAnimKeys
from .seed import next_seed
from .blank_frame_reroll import blank_frame_reroll
from .image_sharpening import unsharp_mask
from .load_images import get_mask
from .hybrid_video import hybrid_generation, hybrid_composite, get_matrix_for_hybrid_motion, get_flow_for_hybrid_motion, image_transform_ransac, image_transform_optical_flow
from .save_images import save_image
# Webui
from modules.shared import opts, cmd_opts, state

<<<<<<< HEAD
def next_seed(args):
    if args.seed_behavior == 'iter':
        args.seed += 1
    elif args.seed_behavior == 'fixed':
        pass # always keep seed the same
    else:
        args.seed = random.randint(0, 2**32 - 1)
    return args.seed

def unsharp_mask(img, kernel_size=(5, 5), sigma=1.0, amount=1.0, threshold=0):
    """Return a sharpened version of the image, using an unsharp mask."""
    blurred = cv2.GaussianBlur(img, kernel_size, sigma)
    sharpened = float(amount + 1) * img - float(amount) * blurred
    sharpened = np.maximum(sharpened, np.zeros(sharpened.shape))
    sharpened = np.minimum(sharpened, 255 * np.ones(sharpened.shape))
    sharpened = sharpened.round().astype(np.uint8)
    if threshold > 0:
        low_contrast_mask = np.absolute(img - blurred) < threshold
        np.copyto(sharpened, img, where=low_contrast_mask)
    return sharpened

def render_animation(args, anim_args, parseq_args, animation_prompts, root, loop_args):
=======

def render_animation(args, anim_args, video_args, parseq_args, animation_prompts, root):
    # handle hybrid video generation
    if anim_args.animation_mode in ['2D','3D']:
        if anim_args.hybrid_composite or anim_args.hybrid_motion in ['Affine', 'Perspective', 'Optical Flow']:
            args, anim_args, inputfiles = hybrid_generation(args, anim_args, root)
            # path required by hybrid functions, even if hybrid_comp_save_extra_frames is False
            hybrid_frame_path = os.path.join(args.outdir, 'hybridframes')
>>>>>>> ef26e35c

    print(loop_args)
    # use parseq if manifest is provided
    use_parseq = parseq_args.parseq_manifest != None and parseq_args.parseq_manifest.strip()
    # expand key frame strings to values
    keys = DeformAnimKeys(anim_args) if not use_parseq else ParseqAnimKeys(parseq_args, anim_args)

    # resume animation
    start_frame = 0
    if anim_args.resume_from_timestring:
        for tmp in os.listdir(args.outdir):
            if ".txt" in tmp : 
                pass
            else:
                filename = tmp.split("_")
                # don't use saved depth maps to count number of frames
                if anim_args.resume_timestring in filename and "depth" not in filename:
                    start_frame += 1
        #start_frame = start_frame - 1

    # create output folder for the batch
    os.makedirs(args.outdir, exist_ok=True)
    print(f"Saving animation frames to {args.outdir}")

    # save settings for the batch
    settings_filename = os.path.join(args.outdir, f"{args.timestring}_settings.txt")
    with open(settings_filename, "w+", encoding="utf-8") as f:
        args.__dict__["prompts"] = animation_prompts
        s = {**dict(args.__dict__), **dict(anim_args.__dict__), **dict(parseq_args.__dict__)}
        json.dump(s, f, ensure_ascii=False, indent=4)
        
    # resume from timestring
    if anim_args.resume_from_timestring:
        args.timestring = anim_args.resume_timestring

    # Always enable pseudo-3d with parseq. No need for an extra toggle:
    # Whether it's used or not in practice is defined by the schedules
    if use_parseq:
        anim_args.flip_2d_perspective = True        

    # expand prompts out to per-frame
    if use_parseq:
        prompt_series = keys.prompts
    else:
        prompt_series = pd.Series([np.nan for a in range(anim_args.max_frames)])
        for i, prompt in animation_prompts.items():
            prompt_series[int(i)] = prompt
        prompt_series = prompt_series.ffill().bfill()

    # check for video inits
    using_vid_init = anim_args.animation_mode == 'Video Input'

    # load depth model for 3D
    predict_depths = (anim_args.animation_mode == '3D' and anim_args.use_depth_warping) or anim_args.save_depth_maps
    predict_depths = predict_depths or (anim_args.hybrid_composite and anim_args.hybrid_comp_mask_type in ['Depth','Video Depth'])
    if predict_depths:
        depth_model = DepthModel(root.device)
        depth_model.load_midas(root.models_path, root.half_precision)
        if anim_args.midas_weight < 1.0:
            depth_model.load_adabins(root.models_path)
        # depth-based hybrid composite mask requires saved depth maps
        if anim_args.hybrid_composite and anim_args.hybrid_comp_mask_type =='Depth':
            anim_args.save_depth_maps = True
    else:
        depth_model = None
        anim_args.save_depth_maps = False

    # state for interpolating between diffusion steps
    turbo_steps = 1 if using_vid_init else int(anim_args.diffusion_cadence)
    turbo_prev_image, turbo_prev_frame_idx = None, 0
    turbo_next_image, turbo_next_frame_idx = None, 0

    # resume animation
    prev_sample = None
    color_match_sample = None
    if anim_args.resume_from_timestring:
        last_frame = start_frame-1
        if turbo_steps > 1:
            last_frame -= last_frame%turbo_steps
        path = os.path.join(args.outdir,f"{args.timestring}_{last_frame:05}.png")
        img = cv2.imread(path)
        #img = cv2.cvtColor(img, cv2.COLOR_BGR2RGB) # Changed the colors on resume
        prev_sample = sample_from_cv2(img)
        if anim_args.color_coherence != 'None':
            color_match_sample = img
        if turbo_steps > 1:
            turbo_next_image, turbo_next_frame_idx = sample_to_cv2(prev_sample, type=np.float32), last_frame
            turbo_prev_image, turbo_prev_frame_idx = turbo_next_image, turbo_next_frame_idx
            start_frame = last_frame+turbo_steps

    args.n_samples = 1
    frame_idx = start_frame
    
    # Grab the first frame noise mask since it wont be provided until next frame
    if args.use_mask and not anim_args.use_mask_video:
        args.noise_mask = get_mask(args)
    elif args.use_mask and anim_args.use_mask_video:
        args.mask_file = get_next_frame(args.outdir, anim_args.video_mask_path, frame_idx, True)
        args.noise_mask = get_mask(args)

    #Webui
    state.job_count = anim_args.max_frames
    
    while frame_idx < anim_args.max_frames:
        #Webui
        state.job = f"frame {frame_idx + 1}/{anim_args.max_frames}"
        state.job_no = frame_idx + 1
        if state.interrupted:
            break
        
        print(f"Rendering animation frame {frame_idx} of {anim_args.max_frames}")
        noise = keys.noise_schedule_series[frame_idx]
        strength = keys.strength_schedule_series[frame_idx]
        scale = keys.cfg_scale_schedule_series[frame_idx]
        contrast = keys.contrast_schedule_series[frame_idx]
        kernel = int(keys.kernel_schedule_series[frame_idx])
        sigma = keys.sigma_schedule_series[frame_idx]
        amount = keys.amount_schedule_series[frame_idx]
        threshold = keys.threshold_schedule_series[frame_idx]
        hybrid_comp_schedules = {
            "alpha": keys.hybrid_comp_alpha_schedule_series[frame_idx],
            "mask_blend_alpha": keys.hybrid_comp_mask_blend_alpha_schedule_series[frame_idx],
            "mask_contrast": keys.hybrid_comp_mask_contrast_schedule_series[frame_idx],
            "mask_auto_contrast_cutoff_low": int(keys.hybrid_comp_mask_auto_contrast_cutoff_low_schedule_series[frame_idx]),
            "mask_auto_contrast_cutoff_high": int(keys.hybrid_comp_mask_auto_contrast_cutoff_high_schedule_series[frame_idx]),
        }        
        scheduled_sampler_name = None
        if anim_args.enable_steps_scheduling and keys.steps_schedule_series[frame_idx] is not None:
            args.steps = int(keys.steps_schedule_series[frame_idx])
        if anim_args.enable_sampler_scheduling and keys.sampler_schedule_series[frame_idx] is not None:
            scheduled_sampler_name = keys.sampler_schedule_series[frame_idx].casefold()
        
        depth = None
        
        # emit in-between frames
        if turbo_steps > 1:
            tween_frame_start_idx = max(0, frame_idx-turbo_steps)
            for tween_frame_idx in range(tween_frame_start_idx, frame_idx):
                tween = float(tween_frame_idx - tween_frame_start_idx + 1) / float(frame_idx - tween_frame_start_idx)
                print(f"  creating in between frame {tween_frame_idx} tween:{tween:0.2f}")

                advance_prev = turbo_prev_image is not None and tween_frame_idx > turbo_prev_frame_idx
                advance_next = tween_frame_idx > turbo_next_frame_idx

                if depth_model is not None:
                    assert(turbo_next_image is not None)
                    depth = depth_model.predict(turbo_next_image, anim_args, root.half_precision)
                
                if advance_prev:
                    turbo_prev_image, _ = anim_frame_warp(turbo_prev_image, args, anim_args, keys, tween_frame_idx, depth_model, depth=depth, device=root.device, half_precision=root.half_precision)
                if advance_next:
                    turbo_next_image, _ = anim_frame_warp(turbo_next_image, args, anim_args, keys, tween_frame_idx, depth_model, depth=depth, device=root.device, half_precision=root.half_precision)

                # hybrid video motion - warps turbo_prev_image or turbo_next_image to match motion
                if tween_frame_idx > 0:
                    if anim_args.hybrid_motion in ['Affine', 'Perspective']:
                        matrix = get_matrix_for_hybrid_motion(tween_frame_idx-1, (args.W, args.H), inputfiles, anim_args.hybrid_motion)
                        if advance_prev:
                            turbo_prev_image = image_transform_ransac(turbo_prev_image, matrix, anim_args.hybrid_motion, cv2.BORDER_WRAP if anim_args.border == 'wrap' else cv2.BORDER_REPLICATE)
                        if advance_next:
                            turbo_next_image = image_transform_ransac(turbo_next_image, matrix, anim_args.hybrid_motion, cv2.BORDER_WRAP if anim_args.border == 'wrap' else cv2.BORDER_REPLICATE)
                    if anim_args.hybrid_motion in ['Optical Flow']:
                        flow = get_flow_for_hybrid_motion(tween_frame_idx-1, (args.W, args.H), inputfiles, hybrid_frame_path, anim_args.hybrid_flow_method, anim_args.hybrid_comp_save_extra_frames)
                        if advance_prev:
                            turbo_prev_image = image_transform_optical_flow(turbo_prev_image, flow, cv2.BORDER_WRAP if anim_args.border == 'wrap' else cv2.BORDER_REPLICATE)
                        if advance_next:
                            turbo_next_image = image_transform_optical_flow(turbo_next_image, flow, cv2.BORDER_WRAP if anim_args.border == 'wrap' else cv2.BORDER_REPLICATE)

                turbo_prev_frame_idx = turbo_next_frame_idx = tween_frame_idx

                if turbo_prev_image is not None and tween < 1.0:
                    img = turbo_prev_image*(1.0-tween) + turbo_next_image*tween
                else:
                    img = turbo_next_image

                filename = f"{args.timestring}_{tween_frame_idx:05}.png"
                cv2.imwrite(os.path.join(args.outdir, filename), img)
                if anim_args.save_depth_maps:
                    depth_model.save(os.path.join(args.outdir, f"{args.timestring}_depth_{tween_frame_idx:05}.png"), depth)
            if turbo_next_image is not None:
                prev_sample = sample_from_cv2(turbo_next_image)

        # apply transforms to previous frame
        if prev_sample is not None:
            prev_img, depth = anim_frame_warp(prev_sample, args, anim_args, keys, frame_idx, depth_model, depth=None, device=root.device, half_precision=root.half_precision)

            # hybrid video motion - warps prev_img to match motion, usually to prepare for compositing
            if frame_idx > 0:
                if anim_args.hybrid_motion in ['Affine', 'Perspective']:
                    matrix = get_matrix_for_hybrid_motion(frame_idx-1, (args.W, args.H), inputfiles, anim_args.hybrid_motion)
                    prev_img = image_transform_ransac(prev_img, matrix, anim_args.hybrid_motion, cv2.BORDER_WRAP if anim_args.border == 'wrap' else cv2.BORDER_REPLICATE)    
                if anim_args.hybrid_motion in ['Optical Flow']:
                    flow = get_flow_for_hybrid_motion(frame_idx-1, (args.W, args.H), inputfiles, hybrid_frame_path, anim_args.hybrid_flow_method, anim_args.hybrid_comp_save_extra_frames)
                    prev_img = image_transform_optical_flow(prev_img, flow, cv2.BORDER_WRAP if anim_args.border == 'wrap' else cv2.BORDER_REPLICATE)

            # do hybrid video - composites video frame into prev_img (now warped if using motion)
            if anim_args.hybrid_composite:
                args, prev_img = hybrid_composite(args, anim_args, frame_idx, prev_img, depth_model, hybrid_comp_schedules, root)

            # apply color matching
            if anim_args.color_coherence != 'None':
                # video color matching
                hybrid_available = anim_args.hybrid_composite or anim_args.hybrid_motion in ['Optical Flow', 'Affine', 'Perspective']
                if anim_args.color_coherence == 'Video Input' and hybrid_available:
                    video_color_coherence_frame = int(frame_idx) % int(anim_args.color_coherence_video_every_N_frames) == 0
                    if video_color_coherence_frame:
                        prev_vid_img = Image.open(os.path.join(args.outdir, 'inputframes', get_frame_name(anim_args.video_init_path) + f"{frame_idx:05}.jpg"))
                        prev_vid_img = prev_vid_img.resize((args.W, args.H), Image.Resampling.LANCZOS)
                        color_match_sample = np.asarray(prev_vid_img)
                        color_match_sample = cv2.cvtColor(color_match_sample, cv2.COLOR_RGB2BGR)
                if color_match_sample is None:
                    color_match_sample = prev_img.copy()
                else:
                    prev_img = maintain_colors(prev_img, color_match_sample, anim_args.color_coherence)

            # apply scaling
            contrast_sample = prev_img * contrast
            # anti-blur
            contrast_sample = unsharp_mask(contrast_sample, (kernel, kernel), sigma, amount, threshold)
            # apply frame noising
            noised_sample = add_noise(sample_from_cv2(contrast_sample), noise, args.seed, anim_args.noise_type,
                            (anim_args.perlin_w, anim_args.perlin_h, anim_args.perlin_octaves, anim_args.perlin_persistence),
                             args.noise_mask, args.invert_mask)

            # use transformed previous frame as init for current
            args.use_init = True
            if root.half_precision:
                args.init_sample = noised_sample.half().to(root.device)
            else:
                args.init_sample = noised_sample.to(root.device)
            args.strength = max(0.0, min(1.0, strength))
        
        args.scale = scale

        # grab prompt for current frame
        args.prompt = prompt_series[frame_idx]
        
        if args.seed_behavior == 'schedule' or use_parseq:
            args.seed = int(keys.seed_schedule_series[frame_idx])

        if anim_args.enable_checkpoint_scheduling:
            args.checkpoint = keys.checkpoint_schedule_series[frame_idx]
            print(f"Checkpoint: {args.checkpoint}")
        else:
            args.checkpoint = None

        if use_parseq:
            args.seed_enable_extras = True
            args.subseed = int(keys.subseed_series[frame_idx])
            args.subseed_strength = keys.subseed_strength_series[frame_idx]

        print(f"{args.prompt} {args.seed}")
        if not using_vid_init:
            print(f"Angle: {keys.angle_series[frame_idx]} Zoom: {keys.zoom_series[frame_idx]}")
            print(f"Tx: {keys.translation_x_series[frame_idx]} Ty: {keys.translation_y_series[frame_idx]} Tz: {keys.translation_z_series[frame_idx]}")
            print(f"Rx: {keys.rotation_3d_x_series[frame_idx]} Ry: {keys.rotation_3d_y_series[frame_idx]} Rz: {keys.rotation_3d_z_series[frame_idx]}")
            if anim_args.use_mask_video:
                args.mask_file = get_next_frame(args.outdir, anim_args.video_mask_path, frame_idx, True)

        # grab init image for current frame
        if using_vid_init:
            init_frame = get_next_frame(args.outdir, anim_args.video_init_path, frame_idx, False)
            print(f"Using video init frame {init_frame}")
            args.init_image = init_frame
            if anim_args.use_mask_video:
                args.mask_file = get_next_frame(args.outdir, anim_args.video_mask_path, frame_idx, True)
                
        # sample the diffusion model
        sample, image = generate(args, anim_args, root, frame_idx, return_sample=True, sampler_name=scheduled_sampler_name)
        patience = 10

        # reroll blank frame 
        if not image.getbbox():
            print("Blank frame detected! If you don't have the NSFW filter enabled, this may be due to a glitch!")
            if args.reroll_blank_frames == 'reroll':
                while not image.getbbox():
                    print("Rerolling with +1 seed...")
                    args.seed += 1
                    sample, image = generate(args, root, frame_idx, return_sample=True, sampler_name=scheduled_sampler_name)
                    patience -= 1
                    if patience == 0:
                        print("Rerolling with +1 seed failed for 10 iterations! Try setting webui's precision to 'full' and if it fails, please report this to the devs! Interrupting...")
                        state.interrupted = True
                        state.current_image = image
                        return
            elif args.reroll_blank_frames == 'interrupt':
                print("Interrupting to save your eyes...")
                state.interrupted = True
                state.current_image = image
            image = blank_frame_reroll(image, args, root, frame_idx)
            if image == None:
                return

        if not using_vid_init:
            prev_sample = sample

        if turbo_steps > 1:
            turbo_prev_image, turbo_prev_frame_idx = turbo_next_image, turbo_next_frame_idx
            turbo_next_image, turbo_next_frame_idx = sample_to_cv2(sample, type=np.float32), frame_idx
            frame_idx += turbo_steps
        else:    
            filename = f"{args.timestring}_{frame_idx:05}.png"
            save_image(image, 'PIL', filename, args, video_args, root)

            if anim_args.save_depth_maps:
                depth = depth_model.predict(sample_to_cv2(sample), anim_args, root.half_precision)
                depth_model.save(os.path.join(args.outdir, f"{args.timestring}_depth_{frame_idx:05}.png"), depth)
            frame_idx += 1

        state.current_image = image

        args.seed = next_seed(args)
<|MERGE_RESOLUTION|>--- conflicted
+++ resolved
@@ -22,16 +22,6 @@
 # Webui
 from modules.shared import opts, cmd_opts, state
 
-<<<<<<< HEAD
-def next_seed(args):
-    if args.seed_behavior == 'iter':
-        args.seed += 1
-    elif args.seed_behavior == 'fixed':
-        pass # always keep seed the same
-    else:
-        args.seed = random.randint(0, 2**32 - 1)
-    return args.seed
-
 def unsharp_mask(img, kernel_size=(5, 5), sigma=1.0, amount=1.0, threshold=0):
     """Return a sharpened version of the image, using an unsharp mask."""
     blurred = cv2.GaussianBlur(img, kernel_size, sigma)
@@ -44,17 +34,13 @@
         np.copyto(sharpened, img, where=low_contrast_mask)
     return sharpened
 
-def render_animation(args, anim_args, parseq_args, animation_prompts, root, loop_args):
-=======
-
-def render_animation(args, anim_args, video_args, parseq_args, animation_prompts, root):
+def render_animation(args, anim_args, video_args, parseq_args, animation_prompts, root, loop_args):
     # handle hybrid video generation
     if anim_args.animation_mode in ['2D','3D']:
         if anim_args.hybrid_composite or anim_args.hybrid_motion in ['Affine', 'Perspective', 'Optical Flow']:
             args, anim_args, inputfiles = hybrid_generation(args, anim_args, root)
             # path required by hybrid functions, even if hybrid_comp_save_extra_frames is False
             hybrid_frame_path = os.path.join(args.outdir, 'hybridframes')
->>>>>>> ef26e35c
 
     print(loop_args)
     # use parseq if manifest is provided
