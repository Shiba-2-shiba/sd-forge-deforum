# Copyright (C) 2023 Deforum LLC
#
# This program is free software: you can redistribute it and/or modify
# it under the terms of the GNU Affero General Public License as published by
# the Free Software Foundation, version 3 of the License.
#
# This program is distributed in the hope that it will be useful,
# but WITHOUT ANY WARRANTY; without even the implied warranty of
# MERCHANTABILITY or FITNESS FOR A PARTICULAR PURPOSE. See the
# GNU General Public License for more details.
#
# You should have received a copy of the GNU Affero General Public License
# along with this program. If not, see <https://www.gnu.org/licenses/>.

# Contact the authors: https://deforum.github.io/

# This helper script is responsible for ControlNet/Deforum integration
# https://github.com/Mikubill/sd-webui-controlnet — controlnet repo

import os
import copy
import gradio as gr
import scripts
from PIL import Image
import numpy as np
import importlib
from modules import scripts, shared
from .deforum_controlnet_gradio import hide_ui_by_cn_status, hide_file_textboxes, ToolButton
from .general_utils import count_files_in_folder, clean_gradio_path_strings  # TODO: do it another way
from .video_audio_utilities import vid2frames, convert_image
from .animation_key_frames import ControlNetKeys
from .load_images import load_image
from .general_utils import debug_print

cnet = None
# number of CN model tabs to show in the deforum gui. If the user has set it in the A1111 UI to a value less than 5
# then we set it to 5. Else, we respect the value they specified
max_models = shared.opts.data.get("control_net_max_models_num", 1)
num_of_models = 5
if (max_models is not None):
    num_of_models = 5 if max_models <= 5 else max_models

def find_controlnet():
    global cnet
    if cnet: return cnet
    try:
        cnet = importlib.import_module('extensions.sd-webui-controlnet.scripts.external_code', 'external_code')
    except:
        try:
            cnet = importlib.import_module('extensions-builtin.sd-webui-controlnet.scripts.external_code', 'external_code')
        except:
            pass
    if cnet:
        print(f"\033[0;32m*Deforum ControlNet support: enabled*\033[0m")
        return True
    return None

def controlnet_infotext():
    return """Requires the <a style='color:SteelBlue;' target='_blank' href='https://github.com/Mikubill/sd-webui-controlnet'>ControlNet</a> extension to be installed.</p>
            <p">If Deforum crashes due to CN updates, go <a style='color:Orange;' target='_blank' href='https://github.com/Mikubill/sd-webui-controlnet/issues'>here</a> and report your problem.</p>
           """

def is_controlnet_enabled(controlnet_args):
    for i in range(1, num_of_models + 1):
        if getattr(controlnet_args, f'cn_{i}_enabled', False):
            return True
    return False

def setup_controlnet_ui_raw():
    cnet = find_controlnet()
    cn_models = cnet.get_models()
    cn_preprocessors = cnet.get_modules()

    cn_modules = cnet.get_modules_detail()
    preprocessor_sliders_config = {}

    for config_name, config_values in cn_modules.items():
        sliders = config_values.get('sliders', [])
        preprocessor_sliders_config[config_name] = sliders

    model_free_preprocessors = ["reference_only", "reference_adain", "reference_adain+attn"]
    flag_preprocessor_resolution = "Preprocessor Resolution"

    def build_sliders(module, pp):
        grs = []
        if module not in preprocessor_sliders_config:
            grs += [
                gr.update(label=flag_preprocessor_resolution, value=512, minimum=64, maximum=2048, step=1, visible=not pp, interactive=not pp),
                gr.update(visible=False, interactive=False),
                gr.update(visible=False, interactive=False),
                gr.update(visible=True)
            ]
        else:
            for slider_config in preprocessor_sliders_config[module]:
                if isinstance(slider_config, dict):
                    visible = True
                    if slider_config['name'] == flag_preprocessor_resolution:
                        visible = not pp
                    grs.append(gr.update(
                        label=slider_config['name'],
                        value=slider_config['value'],
                        minimum=slider_config['min'],
                        maximum=slider_config['max'],
                        step=slider_config['step'] if 'step' in slider_config else 1,
                        visible=visible,
                        interactive=visible))
                else:
                    grs.append(gr.update(visible=False, interactive=False))
            while len(grs) < 3:
                grs.append(gr.update(visible=False, interactive=False))
            grs.append(gr.update(visible=True))
        if module in model_free_preprocessors:
            grs += [gr.update(visible=False, value='None'), gr.update(visible=False)]
        else:
            grs += [gr.update(visible=True), gr.update(visible=True)]
        return grs

    refresh_symbol = '\U0001f504'  # 🔄
    switch_values_symbol = '\U000021C5'  # ⇅
    model_dropdowns = []
    infotext_fields = []

    def create_model_in_tab_ui(cn_id):
        with gr.Row():
            enabled = gr.Checkbox(label="Enable", value=False, interactive=True)
            pixel_perfect = gr.Checkbox(label="Pixel Perfect", value=False, visible=False, interactive=True)
            low_vram = gr.Checkbox(label="Low VRAM", value=False, visible=False, interactive=True)
            overwrite_frames = gr.Checkbox(label='Overwrite input frames', value=True, visible=False, interactive=True)
        with gr.Row(visible=False) as mod_row:
            module = gr.Dropdown(cn_preprocessors, label=f"Preprocessor", value="none", interactive=True)
            model = gr.Dropdown(cn_models, label=f"Model", value="None", interactive=True)
            refresh_models = ToolButton(value=refresh_symbol)
            refresh_models.click(refresh_all_models, model, model)
        with gr.Row(visible=False) as weight_row:
            weight = gr.Textbox(label="Weight schedule", lines=1, value='0:(1)', interactive=True)
        with gr.Row(visible=False) as start_cs_row:
            guidance_start = gr.Textbox(label="Starting Control Step schedule", lines=1, value='0:(0.0)', interactive=True)
        with gr.Row(visible=False) as end_cs_row:
            guidance_end = gr.Textbox(label="Ending Control Step schedule", lines=1, value='0:(1.0)', interactive=True)
            model_dropdowns.append(model)
        with gr.Column(visible=False) as advanced_column:
            processor_res = gr.Slider(label="Annotator resolution", value=64, minimum=64, maximum=2048, interactive=False)
            threshold_a = gr.Slider(label="Threshold A", value=64, minimum=64, maximum=1024, interactive=False)
            threshold_b = gr.Slider(label="Threshold B", value=64, minimum=64, maximum=1024, interactive=False)
        with gr.Row(visible=False) as vid_path_row:
            vid_path = gr.Textbox(value='', label="ControlNet Input Video/ Image Path", interactive=True)
        with gr.Row(visible=False) as mask_vid_path_row:  # invisible temporarily since 26-04-23 until masks are fixed
            mask_vid_path = gr.Textbox(value='', label="ControlNet Mask Video/ Image Path (*NOT WORKING, kept in UI for CN's devs testing!*)", interactive=True)
        with gr.Row(visible=False) as control_mode_row:
            control_mode = gr.Radio(choices=["Balanced", "My prompt is more important", "ControlNet is more important"], value="Balanced", label="Control Mode", interactive=True)
        with gr.Row(visible=False) as env_row:
            resize_mode = gr.Radio(choices=["Outer Fit (Shrink to Fit)", "Inner Fit (Scale to Fit)", "Just Resize"], value="Inner Fit (Scale to Fit)", label="Resize Mode", interactive=True)
        with gr.Row(visible=False) as control_loopback_row:
            loopback_mode = gr.Checkbox(label="LoopBack mode", value=False, interactive=True)
        hide_output_list = [pixel_perfect, low_vram, mod_row, module, weight_row, start_cs_row, end_cs_row, env_row, overwrite_frames, vid_path_row, control_mode_row, mask_vid_path_row,
                            control_loopback_row]  # add mask_vid_path_row when masks are working again
        for cn_output in hide_output_list:
            enabled.change(fn=hide_ui_by_cn_status, inputs=enabled, outputs=cn_output)
        module.change(build_sliders, inputs=[module, pixel_perfect], outputs=[processor_res, threshold_a, threshold_b, advanced_column, model, refresh_models])
        # hide vid/image input fields
        loopback_outs = [vid_path_row, mask_vid_path_row]
        for loopback_output in loopback_outs:
            loopback_mode.change(fn=hide_file_textboxes, inputs=loopback_mode, outputs=loopback_output)
        # handle pixel perfect ui changes
        pixel_perfect.change(build_sliders, inputs=[module, pixel_perfect], outputs=[processor_res, threshold_a, threshold_b, advanced_column, model, refresh_models])
        infotext_fields.extend([
            (module, f"ControlNet Preprocessor"),
            (model, f"ControlNet Model"),
            (weight, f"ControlNet Weight"),
        ])

        return {key: value for key, value in locals().items() if key in [
            "enabled", "pixel_perfect", "low_vram", "module", "model", "weight",
            "guidance_start", "guidance_end", "processor_res", "threshold_a", "threshold_b", "resize_mode", "control_mode",
            "overwrite_frames", "vid_path", "mask_vid_path", "loopback_mode"
        ]}

    def refresh_all_models(*inputs):
        cn_models = cnet.get_models(update=True)
        dd = inputs[0]
        selected = dd if dd in cn_models else "None"
        return gr.Dropdown.update(value=selected, choices=cn_models)

    with gr.TabItem('ControlNet'):
        gr.HTML(controlnet_infotext())
        with gr.Tabs():
            model_params = {}
            for i in range(1, num_of_models + 1):
                with gr.Tab(f"CN Model {i}"):
                    model_params[i] = create_model_in_tab_ui(i)

                    for key, value in model_params[i].items():
                        locals()[f"cn_{i}_{key}"] = value

    return locals()

def setup_controlnet_ui():
    if not find_controlnet():
        gr.HTML("""<a style='target='_blank' href='https://github.com/Mikubill/sd-webui-controlnet'>ControlNet not found. Please install it :)</a>""", elem_id='controlnet_not_found_html_msg')
        return {}

    try:
        return setup_controlnet_ui_raw()
    except Exception as e:
        print(f"'ControlNet UI setup failed with error: '{e}'!")
        gr.HTML(f"""
                Failed to setup ControlNet UI, check the reason in your commandline log. Please, downgrade your CN extension to <a style='color:Orange;' target='_blank' href='https://github.com/Mikubill/sd-webui-controlnet/archive/c9340671d6d59e5a79fc404f78f747f969f87374.zip'>c9340671d6d59e5a79fc404f78f747f969f87374</a> or report the problem <a style='color:Orange;' target='_blank' href='https://github.com/Mikubill/sd-webui-controlnet/issues'>here</a>.
                """, elem_id='controlnet_not_found_html_msg')
        return {}

def controlnet_component_names():
    if not find_controlnet():
        return []

    return [f'cn_{i}_{component}' for i in range(1, num_of_models + 1) for component in [
        'overwrite_frames', 'vid_path', 'mask_vid_path', 'enabled',
        'low_vram', 'pixel_perfect',
        'module', 'model', 'weight', 'guidance_start', 'guidance_end',
        'processor_res', 'threshold_a', 'threshold_b', 'resize_mode', 'control_mode', 'loopback_mode'
    ]]

def process_with_controlnet(p, args, anim_args, controlnet_args, root, parseq_adapter, is_img2img=True, frame_idx=0):
    CnSchKeys = ControlNetKeys(anim_args, controlnet_args) if not parseq_adapter.use_parseq else parseq_adapter.cn_keys

    def read_cn_data(cn_idx):
        cn_mask_np, cn_image_np = None, None
        # Loopback mode ENABLED:
        if getattr(controlnet_args, f'cn_{cn_idx}_loopback_mode'):
            # On very first frame, check if use init enabled, and if init image is provided
            if frame_idx == 0 and args.use_init and (args.init_image is not None or args.init_image_box is not None):
                cn_image_np = load_image(args.init_image, args.init_image_box)
                # convert to uint8 for compatibility with CN
                cn_image_np = np.array(cn_image_np).astype('uint8')
            # Not first frame, use previous img (init_sample)
            elif frame_idx > 0 and root.init_sample:
                cn_image_np = np.array(root.init_sample).astype('uint8')
        else:  # loopback mode is DISABLED
            cn_inputframes = os.path.join(args.outdir, f'controlnet_{cn_idx}_inputframes')  # set input frames folder path
            if os.path.exists(cn_inputframes):
                if count_files_in_folder(cn_inputframes) == 1:
                    cn_frame_path = os.path.join(cn_inputframes, "000000000.jpg")
                    print(f'Reading ControlNet *static* base frame at {cn_frame_path}')
                else:
                    cn_frame_path = os.path.join(cn_inputframes, f"{frame_idx:09}.jpg")
                    print(f'Reading ControlNet {cn_idx} base frame #{frame_idx} at {cn_frame_path}')
                if os.path.exists(cn_frame_path):
                    cn_image_np = np.array(Image.open(cn_frame_path).convert("RGB")).astype('uint8')
            cn_maskframes = os.path.join(args.outdir, f'controlnet_{cn_idx}_maskframes')  # set mask frames folder path
            if os.path.exists(cn_maskframes):
                if count_files_in_folder(cn_maskframes) == 1:
                    cn_mask_frame_path = os.path.join(cn_inputframes, "000000000.jpg")
                    print(f'Reading ControlNet *static* mask frame at {cn_mask_frame_path}')
                else:
                    cn_mask_frame_path = os.path.join(args.outdir, f'controlnet_{cn_idx}_maskframes', f"{frame_idx:09}.jpg")
                    print(f'Reading ControlNet {cn_idx} mask frame #{frame_idx} at {cn_mask_frame_path}')
                if os.path.exists(cn_mask_frame_path):
                    cn_mask_np = np.array(Image.open(cn_mask_frame_path).convert("RGB")).astype('uint8')

        return cn_mask_np, cn_image_np

    cnet = find_controlnet()
    cn_data = [read_cn_data(i) for i in range(1, num_of_models + 1)]

    # Check if any loopback_mode is set to True
    any_loopback_mode = any(getattr(controlnet_args, f'cn_{i}_loopback_mode') for i in range(1, num_of_models + 1))

    cn_inputframes_list = [os.path.join(args.outdir, f'controlnet_{i}_inputframes') for i in range(1, num_of_models + 1)]

    if not any(os.path.exists(cn_inputframes) for cn_inputframes in cn_inputframes_list) and not any_loopback_mode:
        print(f'\033[33mNeither the base nor the masking frames for ControlNet were found. Using the regular pipeline\033[0m')

    # Remove all scripts except controlnet.
    #
    # This is required because controlnet's access to p.script_args invokes @script_args.setter, 
    # which triggers *all* alwayson_scripts' setup() functions, with whatever happens to be in script_args.
    # In the case of seed.py (which we really don't need with deforum), this ovewrites our p.seed & co, which we
    # had carefully prepared previously. So let's remove the scripts to avoid the problem.
    #
    # An alternative would be to populate all the args with the correct values
    # for all scripts, but this seems even more fragile, as it would break
    # if a1111 adds or removed scripts.
    #
    # Note that we must copy scripts.scripts_img2img or scripts.scripts_txt2img before mutating it
    # because it persists across requests. Shallow-copying is sufficient because we only mutate a top-level
    # reference (scripts.alwayson_scripts)
    #
    p.scripts = copy.copy(scripts.scripts_img2img if is_img2img else scripts.scripts_txt2img)
    controlnet_script = find_controlnet_script(p)
    p.scripts.alwayson_scripts =  [controlnet_script]
    # Filling the list with None is safe because only the length will be considered,
    # and all cn args will be replaced.
    p.script_args_value = [None] * controlnet_script.args_to

    def create_cnu_dict(cn_args, prefix, img_np, mask_np, frame_idx, CnSchKeys):

        keys = [
            "enabled", "module", "model", "weight", "resize_mode", "control_mode", "low_vram", "pixel_perfect",
            "processor_res", "threshold_a", "threshold_b", "guidance_start", "guidance_end"
        ]
        cnu = {k: getattr(cn_args, f"{prefix}_{k}") for k in keys}
        model_num = int(prefix.split('_')[-1])  # Extract model number from prefix (e.g., "cn_1" -> 1)
        if 1 <= model_num <= 5:
            # if in loopmode and no init image (img_np, after processing in this case) provided, disable CN unit for the very first frame. Will be enabled in the next frame automatically
            if getattr(cn_args, f"cn_{model_num}_loopback_mode") and frame_idx == 0 and img_np is None:
                cnu['enabled'] = False
            cnu['weight'] = getattr(CnSchKeys, f"cn_{model_num}_weight_schedule_series")[frame_idx]
            cnu['guidance_start'] = getattr(CnSchKeys, f"cn_{model_num}_guidance_start_schedule_series")[frame_idx]
            cnu['guidance_end'] = getattr(CnSchKeys, f"cn_{model_num}_guidance_end_schedule_series")[frame_idx]
            if cnu['enabled']:
                debug_print(f"ControlNet {model_num}: weight={cnu['weight']}, guidance_start={cnu['guidance_start']}, guidance_end={cnu['guidance_end']}")
        cnu['image'] = {'image': img_np, 'mask': mask_np} if mask_np is not None else img_np

        return cnu

    masks_np, images_np = zip(*cn_data)

    cn_units = [cnet.ControlNetUnit(**create_cnu_dict(controlnet_args, f"cn_{i + 1}", img_np, mask_np, frame_idx, CnSchKeys))
                for i, (img_np, mask_np) in enumerate(zip(images_np, masks_np))]

<<<<<<< HEAD
    # Fake script args to satisfy ControlNet
    controlnet_script = next((script for script in p.scripts.alwayson_scripts if script.title().lower() == "controlnet"), None)
    if not controlnet_script:
        raise Exception("ControlNet script not found.")
    fake_script_args = [None] * controlnet_script.args_to
    p.script_args = fake_script_args
=======
>>>>>>> 86921f79
    cnet.update_cn_script_in_processing(p, cn_units, is_img2img=is_img2img, is_ui=False)

def find_controlnet_script(p):
    controlnet_script = next((script for script in p.scripts.alwayson_scripts if script.title().lower()  == "controlnet"), None)
    if not controlnet_script:
        raise Exception("ControlNet script not found.")
    return controlnet_script

def process_controlnet_input_frames(args, anim_args, controlnet_args, video_path, mask_path, outdir_suffix, id):
    if (video_path or mask_path) and getattr(controlnet_args, f'cn_{id}_enabled'):
        frame_path = os.path.join(args.outdir, f'controlnet_{id}_{outdir_suffix}')
        os.makedirs(frame_path, exist_ok=True)

        accepted_image_extensions = ('.jpg', '.jpeg', '.png', '.bmp')
        if video_path and video_path.lower().endswith(accepted_image_extensions):
            convert_image(video_path, os.path.join(frame_path, '000000000.jpg'))
            print(f"Copied CN Model {id}'s single input image to inputframes folder!")
        elif mask_path and mask_path.lower().endswith(accepted_image_extensions):
            convert_image(mask_path, os.path.join(frame_path, '000000000.jpg'))
            print(f"Copied CN Model {id}'s single input image to inputframes *mask* folder!")
        else:
            print(f'Unpacking ControlNet {id} {"video mask" if mask_path else "base video"}')
            print(f"Exporting Video Frames to {frame_path}...")
            vid2frames(
                video_path=video_path or mask_path,
                video_in_frame_path=frame_path,
                n=1 if anim_args.animation_mode != 'Video Input' else anim_args.extract_nth_frame,
                overwrite=getattr(controlnet_args, f'cn_{id}_overwrite_frames'),
                extract_from_frame=0 if anim_args.animation_mode != 'Video Input' else anim_args.extract_from_frame,
                extract_to_frame=(anim_args.max_frames - 1) if anim_args.animation_mode != 'Video Input' else anim_args.extract_to_frame,
                numeric_files_output=True
            )
            print(f"Loading {anim_args.max_frames} input frames from {frame_path} and saving video frames to {args.outdir}")
            print(f'ControlNet {id} {"video mask" if mask_path else "base video"} unpacked!')

def unpack_controlnet_vids(args, anim_args, controlnet_args):
    # this func gets called from render.py once for an entire animation run -->
    # tries to trigger an extraction of CN input frames (regular + masks) from video or image
    for i in range(1, num_of_models + 1):
        # LoopBack mode is enabled, no need to extract a video or copy an init image
        if getattr(controlnet_args, f'cn_{i}_loopback_mode'):
            print(f"ControlNet #{i} is in LoopBack mode, skipping video/ image extraction stage.")
            continue
        vid_path = clean_gradio_path_strings(getattr(controlnet_args, f'cn_{i}_vid_path', None))
        mask_path = clean_gradio_path_strings(getattr(controlnet_args, f'cn_{i}_mask_vid_path', None))

        if vid_path:  # Process base video, if available
            process_controlnet_input_frames(args, anim_args, controlnet_args, vid_path, None, 'inputframes', i)

        if mask_path:  # Process mask video, if available
            process_controlnet_input_frames(args, anim_args, controlnet_args, None, mask_path, 'maskframes', i)<|MERGE_RESOLUTION|>--- conflicted
+++ resolved
@@ -24,7 +24,7 @@
 from PIL import Image
 import numpy as np
 import importlib
-from modules import scripts, shared
+from modules import scripts
 from .deforum_controlnet_gradio import hide_ui_by_cn_status, hide_file_textboxes, ToolButton
 from .general_utils import count_files_in_folder, clean_gradio_path_strings  # TODO: do it another way
 from .video_audio_utilities import vid2frames, convert_image
@@ -33,12 +33,8 @@
 from .general_utils import debug_print
 
 cnet = None
-# number of CN model tabs to show in the deforum gui. If the user has set it in the A1111 UI to a value less than 5
-# then we set it to 5. Else, we respect the value they specified
-max_models = shared.opts.data.get("control_net_max_models_num", 1)
+# number of CN model tabs to show in the deforum gui
 num_of_models = 5
-if (max_models is not None):
-    num_of_models = 5 if max_models <= 5 else max_models
 
 def find_controlnet():
     global cnet
@@ -317,15 +313,6 @@
     cn_units = [cnet.ControlNetUnit(**create_cnu_dict(controlnet_args, f"cn_{i + 1}", img_np, mask_np, frame_idx, CnSchKeys))
                 for i, (img_np, mask_np) in enumerate(zip(images_np, masks_np))]
 
-<<<<<<< HEAD
-    # Fake script args to satisfy ControlNet
-    controlnet_script = next((script for script in p.scripts.alwayson_scripts if script.title().lower() == "controlnet"), None)
-    if not controlnet_script:
-        raise Exception("ControlNet script not found.")
-    fake_script_args = [None] * controlnet_script.args_to
-    p.script_args = fake_script_args
-=======
->>>>>>> 86921f79
     cnet.update_cn_script_in_processing(p, cn_units, is_img2img=is_img2img, is_ui=False)
 
 def find_controlnet_script(p):
