--- conflicted
+++ resolved
@@ -50,13 +50,9 @@
     args_dict['self'] = None
     args_dict['p'] = p
     
-<<<<<<< HEAD
-    root, args, anim_args, video_args, parseq_args = deforum_args.process_args(args_dict)
+    root, args, anim_args, video_args, parseq_args, loop_args = deforum_args.process_args(args_dict)
     root.clipseg_model = None
     root.basedirs = basedirs
-=======
-    root, args, anim_args, video_args, parseq_args, loop_args = deforum_args.process_args(args_dict)
->>>>>>> 283c8dfb
 
     # Install numexpr as it's the thing most people are having problems with
     from launch import is_installed, run_pip
